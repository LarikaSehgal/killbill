--- conflicted
+++ resolved
@@ -559,11 +559,7 @@
         EntitlementState nextState = null;
         String nextPlanName = null;
         String nextPhaseName = null;
-<<<<<<< HEAD
-=======
-        String nextPriceListName = null;
         Integer nextBillingCycleDayLocal = null;
->>>>>>> 68bdf926
 
         UUID prevEventId = null;
         DateTime prevCreatedDate = null;
