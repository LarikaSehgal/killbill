--- conflicted
+++ resolved
@@ -53,10 +53,7 @@
 import com.ning.billing.payment.provider.DefaultPaymentMethodInfoPlugin;
 import com.ning.billing.payment.provider.ExternalPaymentProviderPlugin;
 import com.ning.billing.tag.TagInternalApi;
-<<<<<<< HEAD
-=======
 import com.ning.billing.util.callcontext.TenantContext;
->>>>>>> 66515290
 import com.ning.billing.util.dao.NonEntityDao;
 import com.ning.billing.util.entity.DefaultPagination;
 import com.ning.billing.util.entity.Pagination;
@@ -161,26 +158,11 @@
         return new DefaultPaymentMethod(paymentMethodModelDao, paymentMethodPlugin);
     }
 
-<<<<<<< HEAD
-    public Pagination<PaymentMethod> searchPaymentMethods(final String searchKey, final Long offset, final Long limit, final InternalTenantContext internalTenantContext) {
-=======
     public Pagination<PaymentMethod> getPaymentMethods(final Long offset, final Long limit, final TenantContext tenantContext, final InternalTenantContext internalTenantContext) {
->>>>>>> 66515290
         // Note that we cannot easily do streaming here, since we would have to rely on the statistics
         // returned by the Pagination objects from the plugins and we probably don't want to do that (if
         // one plugin gets it wrong, it may starve the others).
         final List<PaymentMethod> allResults = new LinkedList<PaymentMethod>();
-<<<<<<< HEAD
-
-        // Search in all plugins (we treat the full set of results as a union with respect to offset/limit)
-        for (final String pluginName : getAvailablePlugins()) {
-            try {
-                final Pagination<PaymentMethod> paymentMethods = searchPaymentMethods(searchKey, 0L, Long.MAX_VALUE, pluginName, internalTenantContext);
-                allResults.addAll(ImmutableList.<PaymentMethod>copyOf(paymentMethods));
-                if (allResults.size() > offset + limit) {
-                    break;
-                }
-=======
         Long totalNbRecords = 0L;
         Long maxNbRecords = 0L;
 
@@ -201,28 +183,12 @@
                 firstSearch = false;
                 totalNbRecords += paymentMethods.getTotalNbRecords();
                 maxNbRecords += paymentMethods.getMaxNbRecords();
->>>>>>> 66515290
             } catch (PaymentApiException e) {
                 log.warn("Error while searching plugin " + pluginName, e);
                 // Non-fatal, continue to search other plugins
             }
         }
 
-<<<<<<< HEAD
-        return DefaultPagination.<PaymentMethod>build(offset, limit, allResults);
-    }
-
-    public Pagination<PaymentMethod> searchPaymentMethods(final String searchKey, final Long offset, final Long limit, final String pluginName, final InternalTenantContext internalTenantContext) throws PaymentApiException {
-        final PaymentPluginApi pluginApi = getPaymentPluginApi(pluginName);
-        final Pagination<PaymentMethodPlugin> paymentMethods;
-        try {
-            paymentMethods = pluginApi.searchPaymentMethods(searchKey, offset, limit, buildTenantContext(internalTenantContext));
-        } catch (PaymentPluginApiException e) {
-            throw new PaymentApiException(e, ErrorCode.PAYMENT_PLUGIN_SEARCH_PAYMENT_METHODS, pluginName, searchKey);
-        }
-
-        return new DefaultPagination<PaymentMethod>(paymentMethods,
-=======
         return new DefaultPagination<PaymentMethod>(offset, limit, totalNbRecords, maxNbRecords, allResults.iterator());
     }
 
@@ -303,7 +269,6 @@
 
         return new DefaultPagination<PaymentMethod>(paymentMethods,
                                                     limit,
->>>>>>> 66515290
                                                     Iterators.<PaymentMethod>filter(Iterators.<PaymentMethodPlugin, PaymentMethod>transform(paymentMethods.iterator(),
                                                                                                                                             new Function<PaymentMethodPlugin, PaymentMethod>() {
                                                                                                                                                 @Override
