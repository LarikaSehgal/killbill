/*
 * Copyright 2010-2013 Ning, Inc.
 *
 * Ning licenses this file to you under the Apache License, version 2.0
 * (the "License"); you may not use this file except in compliance with the
 * License.  You may obtain a copy of the License at:
 *
 *    http://www.apache.org/licenses/LICENSE-2.0
 *
 * Unless required by applicable law or agreed to in writing, software
 * distributed under the License is distributed on an "AS IS" BASIS, WITHOUT
 * WARRANTIES OR CONDITIONS OF ANY KIND, either express or implied.  See the
 * License for the specific language governing permissions and limitations
 * under the License.
 */

package com.ning.billing.payment.bus;

import org.slf4j.Logger;
import org.slf4j.LoggerFactory;

import com.ning.billing.ErrorCode;
import com.ning.billing.account.api.Account;
import com.ning.billing.account.api.AccountApiException;
import com.ning.billing.payment.api.PaymentApiException;
import com.ning.billing.payment.core.PaymentProcessor;
import com.ning.billing.util.callcontext.CallOrigin;
import com.ning.billing.util.callcontext.InternalCallContext;
import com.ning.billing.util.callcontext.InternalCallContextFactory;
import com.ning.billing.util.callcontext.UserType;
import com.ning.billing.util.events.InvoiceCreationInternalEvent;
import com.ning.billing.util.svcapi.account.AccountInternalApi;

import com.google.common.eventbus.Subscribe;
import com.google.inject.Inject;

public class InvoiceHandler {

    private final PaymentProcessor paymentProcessor;
    private final AccountInternalApi accountApi;
    private final InternalCallContextFactory internalCallContextFactory;

    private static final Logger log = LoggerFactory.getLogger(InvoiceHandler.class);

    @Inject
    public InvoiceHandler(final AccountInternalApi accountApi,
                          final PaymentProcessor paymentProcessor,
                          final InternalCallContextFactory internalCallContextFactory) {
        this.accountApi = accountApi;
        this.paymentProcessor = paymentProcessor;
        this.internalCallContextFactory = internalCallContextFactory;
    }

    @Subscribe
    public void processInvoiceEvent(final InvoiceCreationInternalEvent event) {

        log.info("Received invoice creation notification for account {} and invoice {}",
                 event.getAccountId(), event.getInvoiceId());

        final Account account;
        try {
            final InternalCallContext internalContext = internalCallContextFactory.createInternalCallContext(event.getSearchKey2(), event.getSearchKey1(), "PaymentRequestProcessor", CallOrigin.INTERNAL, UserType.SYSTEM, event.getUserToken());
            account = accountApi.getAccountById(event.getAccountId(), internalContext);
            paymentProcessor.createPayment(account, event.getInvoiceId(), null, internalContext, false, false);
        } catch (AccountApiException e) {
            log.error("Failed to process invoice payment", e);
        } catch (PaymentApiException e) {
            // Log as error unless:
<<<<<<< HEAD
            if (e.getCode() != ErrorCode.PAYMENT_NULL_INVOICE.getCode() /*  Nothing to left be paid*/ &&
                e.getCode() != ErrorCode.PAYMENT_CREATE_PAYMENT.getCode() /* User payment error */) {
=======
            if (e.getCode() != ErrorCode.PAYMENT_NULL_INVOICE.getCode() /* Nothing to left be paid */ &&
                    e.getCode() != ErrorCode.PAYMENT_CREATE_PAYMENT.getCode() /* User payment error */) {
>>>>>>> a554d12f
                log.error("Failed to process invoice payment {}", e.toString());
            }
        }
    }
}

<|MERGE_RESOLUTION|>--- conflicted
+++ resolved
@@ -66,13 +66,8 @@
             log.error("Failed to process invoice payment", e);
         } catch (PaymentApiException e) {
             // Log as error unless:
-<<<<<<< HEAD
-            if (e.getCode() != ErrorCode.PAYMENT_NULL_INVOICE.getCode() /*  Nothing to left be paid*/ &&
-                e.getCode() != ErrorCode.PAYMENT_CREATE_PAYMENT.getCode() /* User payment error */) {
-=======
-            if (e.getCode() != ErrorCode.PAYMENT_NULL_INVOICE.getCode() /* Nothing to left be paid */ &&
+            if (e.getCode() != ErrorCode.PAYMENT_NULL_INVOICE.getCode() /* Nothing left to be paid */ &&
                     e.getCode() != ErrorCode.PAYMENT_CREATE_PAYMENT.getCode() /* User payment error */) {
->>>>>>> a554d12f
                 log.error("Failed to process invoice payment {}", e.toString());
             }
         }
