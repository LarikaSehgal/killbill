/*
 * Copyright 2014-2016 Groupon, Inc
 * Copyright 2014-2016 The Billing Project, LLC
 *
 * The Billing Project licenses this file to you under the Apache License, version 2.0
 * (the "License"); you may not use this file except in compliance with the
 * License.  You may obtain a copy of the License at:
 *
 *    http://www.apache.org/licenses/LICENSE-2.0
 *
 * Unless required by applicable law or agreed to in writing, software
 * distributed under the License is distributed on an "AS IS" BASIS, WITHOUT
 * WARRANTIES OR CONDITIONS OF ANY KIND, either express or implied.  See the
 * License for the specific language governing permissions and limitations
 * under the License.
 */

package org.killbill.billing.payment.api;

import java.util.LinkedList;
import java.util.List;

import org.killbill.billing.ErrorCode;
<<<<<<< HEAD
import org.killbill.billing.account.api.Account;
import org.killbill.billing.callcontext.InternalTenantContext;
import org.killbill.billing.catalog.api.Currency;
import org.killbill.billing.payment.invoice.InvoicePaymentControlPluginApi;
import org.killbill.billing.util.callcontext.CallContext;
import org.killbill.billing.util.callcontext.InternalCallContextFactory;
import org.killbill.billing.util.config.definition.PaymentConfig;
import org.slf4j.Logger;
import org.slf4j.LoggerFactory;
=======
import org.killbill.billing.payment.invoice.InvoicePaymentControlPluginApi;
import org.killbill.billing.util.config.PaymentConfig;
>>>>>>> f9c27873

import com.google.common.collect.ImmutableList;

public class DefaultApiBase {

<<<<<<< HEAD
    private static final Logger log = LoggerFactory.getLogger(DefaultApiBase.class);
    private static final Joiner JOINER = Joiner.on(",");

    protected final PaymentConfig paymentConfig;
    protected final InternalCallContextFactory internalCallContextFactory;
=======
    private final PaymentConfig paymentConfig;
>>>>>>> f9c27873

    public DefaultApiBase(final PaymentConfig paymentConfig, final InternalCallContextFactory internalCallContextFactory) {
        this.paymentConfig = paymentConfig;
        this.internalCallContextFactory = internalCallContextFactory;
    }

<<<<<<< HEAD
    protected void logAPICall(final String transactionType,
                              final Account account,
                              final UUID paymentMethodId,
                              @Nullable final UUID paymentId,
                              @Nullable final UUID transactionId,
                              @Nullable final BigDecimal amount,
                              @Nullable final Currency currency,
                              @Nullable final String paymentExternalKey,
                              @Nullable final String paymentTransactionExternalKey,
                              @Nullable final TransactionStatus transactionStatus,
                              @Nullable final List<String> paymentControlPluginNames) {
        if (log.isInfoEnabled()) {
            final StringBuilder logLine = new StringBuilder();
            logLine.append("PaymentApi: transactionType='")
                   .append(transactionType)
                   .append("', accountId='")
                   .append(account.getId())
                   .append("'");
            if (paymentMethodId != null) {
                logLine.append(", paymentMethodId='")
                       .append(paymentMethodId)
                       .append("'");
            }
            if (paymentExternalKey != null) {
                logLine.append(", paymentExternalKey='")
                       .append(paymentExternalKey)
                       .append("'");
            }
            if (paymentTransactionExternalKey != null) {
                logLine.append(", paymentTransactionExternalKey='")
                       .append(paymentTransactionExternalKey)
                       .append("'");
            }
            if (paymentId != null) {
                logLine.append(", paymentId='")
                       .append(paymentId)
                       .append("'");
            }
            if (transactionId != null) {
                logLine.append(", transactionId='")
                       .append(transactionId)
                       .append("'");
            }
            if (amount != null) {
                logLine.append(", amount='")
                       .append(amount)
                       .append("'");
            }
            if (currency != null) {
                logLine.append(", currency='")
                       .append(currency)
                       .append("'");
            }
            if (transactionStatus != null) {
                logLine.append(", transactionStatus='")
                       .append(transactionStatus)
                       .append("'");
            }
            if (paymentControlPluginNames != null) {
                logLine.append(", paymentControlPluginNames='")
                       .append(JOINER.join(paymentControlPluginNames))
                       .append("'");
            }
            log.info(logLine.toString());
        }
    }

    protected List<String> toPaymentControlPluginNames(final PaymentOptions paymentOptions, final CallContext callContext) {

        final InternalTenantContext internalTenantContext = internalCallContextFactory.createInternalTenantContextWithoutAccountRecordId(callContext);

=======
    protected List<String> toPaymentControlPluginNames(final PaymentOptions paymentOptions) {
>>>>>>> f9c27873
        // Special path for JAX-RS InvoicePayment endpoints (see JaxRsResourceBase)
        final List<String> controlPluginNames = paymentConfig.getPaymentControlPluginNames(internalTenantContext);
        if (controlPluginNames != null &&
            paymentOptions.getPaymentControlPluginNames() != null &&
            paymentOptions.getPaymentControlPluginNames().size() == 1 &&
            InvoicePaymentControlPluginApi.PLUGIN_NAME.equals(paymentOptions.getPaymentControlPluginNames().get(0))) {
            final List<String> paymentControlPluginNames = new LinkedList<String>(paymentOptions.getPaymentControlPluginNames());
            paymentControlPluginNames.addAll(controlPluginNames);
            return paymentControlPluginNames;
        } else if (paymentOptions.getPaymentControlPluginNames() != null && !paymentOptions.getPaymentControlPluginNames().isEmpty()) {
            return paymentOptions.getPaymentControlPluginNames();
        } else if (controlPluginNames != null && !controlPluginNames.isEmpty()) {
            return controlPluginNames;
        } else {
            return ImmutableList.<String>of();
        }
    }

    protected void checkNotNullParameter(final Object parameter, final String parameterName) throws PaymentApiException {
        if (parameter == null) {
            throw new PaymentApiException(ErrorCode.PAYMENT_INVALID_PARAMETER, parameterName, "should not be null");
        }
    }
}<|MERGE_RESOLUTION|>--- conflicted
+++ resolved
@@ -21,115 +21,27 @@
 import java.util.List;
 
 import org.killbill.billing.ErrorCode;
-<<<<<<< HEAD
-import org.killbill.billing.account.api.Account;
 import org.killbill.billing.callcontext.InternalTenantContext;
-import org.killbill.billing.catalog.api.Currency;
 import org.killbill.billing.payment.invoice.InvoicePaymentControlPluginApi;
 import org.killbill.billing.util.callcontext.CallContext;
 import org.killbill.billing.util.callcontext.InternalCallContextFactory;
 import org.killbill.billing.util.config.definition.PaymentConfig;
-import org.slf4j.Logger;
-import org.slf4j.LoggerFactory;
-=======
-import org.killbill.billing.payment.invoice.InvoicePaymentControlPluginApi;
-import org.killbill.billing.util.config.PaymentConfig;
->>>>>>> f9c27873
 
 import com.google.common.collect.ImmutableList;
 
 public class DefaultApiBase {
 
-<<<<<<< HEAD
-    private static final Logger log = LoggerFactory.getLogger(DefaultApiBase.class);
-    private static final Joiner JOINER = Joiner.on(",");
-
-    protected final PaymentConfig paymentConfig;
+    private final PaymentConfig paymentConfig;
     protected final InternalCallContextFactory internalCallContextFactory;
-=======
-    private final PaymentConfig paymentConfig;
->>>>>>> f9c27873
 
     public DefaultApiBase(final PaymentConfig paymentConfig, final InternalCallContextFactory internalCallContextFactory) {
         this.paymentConfig = paymentConfig;
         this.internalCallContextFactory = internalCallContextFactory;
     }
 
-<<<<<<< HEAD
-    protected void logAPICall(final String transactionType,
-                              final Account account,
-                              final UUID paymentMethodId,
-                              @Nullable final UUID paymentId,
-                              @Nullable final UUID transactionId,
-                              @Nullable final BigDecimal amount,
-                              @Nullable final Currency currency,
-                              @Nullable final String paymentExternalKey,
-                              @Nullable final String paymentTransactionExternalKey,
-                              @Nullable final TransactionStatus transactionStatus,
-                              @Nullable final List<String> paymentControlPluginNames) {
-        if (log.isInfoEnabled()) {
-            final StringBuilder logLine = new StringBuilder();
-            logLine.append("PaymentApi: transactionType='")
-                   .append(transactionType)
-                   .append("', accountId='")
-                   .append(account.getId())
-                   .append("'");
-            if (paymentMethodId != null) {
-                logLine.append(", paymentMethodId='")
-                       .append(paymentMethodId)
-                       .append("'");
-            }
-            if (paymentExternalKey != null) {
-                logLine.append(", paymentExternalKey='")
-                       .append(paymentExternalKey)
-                       .append("'");
-            }
-            if (paymentTransactionExternalKey != null) {
-                logLine.append(", paymentTransactionExternalKey='")
-                       .append(paymentTransactionExternalKey)
-                       .append("'");
-            }
-            if (paymentId != null) {
-                logLine.append(", paymentId='")
-                       .append(paymentId)
-                       .append("'");
-            }
-            if (transactionId != null) {
-                logLine.append(", transactionId='")
-                       .append(transactionId)
-                       .append("'");
-            }
-            if (amount != null) {
-                logLine.append(", amount='")
-                       .append(amount)
-                       .append("'");
-            }
-            if (currency != null) {
-                logLine.append(", currency='")
-                       .append(currency)
-                       .append("'");
-            }
-            if (transactionStatus != null) {
-                logLine.append(", transactionStatus='")
-                       .append(transactionStatus)
-                       .append("'");
-            }
-            if (paymentControlPluginNames != null) {
-                logLine.append(", paymentControlPluginNames='")
-                       .append(JOINER.join(paymentControlPluginNames))
-                       .append("'");
-            }
-            log.info(logLine.toString());
-        }
-    }
-
     protected List<String> toPaymentControlPluginNames(final PaymentOptions paymentOptions, final CallContext callContext) {
-
         final InternalTenantContext internalTenantContext = internalCallContextFactory.createInternalTenantContextWithoutAccountRecordId(callContext);
 
-=======
-    protected List<String> toPaymentControlPluginNames(final PaymentOptions paymentOptions) {
->>>>>>> f9c27873
         // Special path for JAX-RS InvoicePayment endpoints (see JaxRsResourceBase)
         final List<String> controlPluginNames = paymentConfig.getPaymentControlPluginNames(internalTenantContext);
         if (controlPluginNames != null &&
