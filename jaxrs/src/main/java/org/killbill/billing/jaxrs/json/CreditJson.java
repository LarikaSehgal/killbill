--- conflicted
+++ resolved
@@ -25,6 +25,7 @@
 import javax.annotation.Nullable;
 
 import org.joda.time.LocalDate;
+import org.killbill.billing.catalog.api.Currency;
 import org.killbill.billing.invoice.api.Invoice;
 import org.killbill.billing.invoice.api.InvoiceItem;
 import org.killbill.billing.util.audit.AuditLog;
@@ -34,11 +35,7 @@
 import io.swagger.annotations.ApiModel;
 import io.swagger.annotations.ApiModelProperty;
 
-<<<<<<< HEAD
 @ApiModel(value="Credit", parent = JsonBase.class)
-=======
-@ApiModel(value = "Credit")
->>>>>>> 6a450889
 public class CreditJson extends JsonBase {
 
     @ApiModelProperty(required = true)
@@ -49,12 +46,8 @@
     @ApiModelProperty(required = true)
     private final UUID accountId;
     private final String description;
-<<<<<<< HEAD
     private final Currency currency;
-=======
     private final String itemDetails;
-    private final String currency;
->>>>>>> 6a450889
 
     @JsonCreator
     public CreditJson(@JsonProperty("creditAmount") final BigDecimal creditAmount,
@@ -117,16 +110,12 @@
         return description;
     }
 
-<<<<<<< HEAD
     public Currency getCurrency() {
-=======
+        return currency;
+    }
+
     public String getItemDetails() {
         return itemDetails;
-    }
-
-    public String getCurrency() {
->>>>>>> 6a450889
-        return currency;
     }
 
     @Override
