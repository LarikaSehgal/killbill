/*
 * Copyright 2010-2013 Ning, Inc.
 * Copyright 2014-2016 Groupon, Inc
 * Copyright 2014-2016 The Billing Project, LLC
 *
 * The Billing Project licenses this file to you under the Apache License, version 2.0
 * (the "License"); you may not use this file except in compliance with the
 * License.  You may obtain a copy of the License at:
 *
 *    http://www.apache.org/licenses/LICENSE-2.0
 *
 * Unless required by applicable law or agreed to in writing, software
 * distributed under the License is distributed on an "AS IS" BASIS, WITHOUT
 * WARRANTIES OR CONDITIONS OF ANY KIND, either express or implied.  See the
 * License for the specific language governing permissions and limitations
 * under the License.
 */

package org.killbill.billing.jaxrs.json;

import java.math.BigDecimal;
import java.util.ArrayList;
import java.util.LinkedList;
import java.util.List;

import javax.annotation.Nullable;

import org.joda.time.LocalDate;
import org.killbill.billing.ObjectType;
import org.killbill.billing.catalog.api.BillingPeriod;
import org.killbill.billing.catalog.api.CatalogApiException;
import org.killbill.billing.catalog.api.Currency;
import org.killbill.billing.catalog.api.Plan;
import org.killbill.billing.catalog.api.PlanPhase;
import org.killbill.billing.catalog.api.PriceList;
import org.killbill.billing.catalog.api.Product;
import org.killbill.billing.entitlement.api.Subscription;
import org.killbill.billing.entitlement.api.SubscriptionEvent;
import org.killbill.billing.util.audit.AccountAuditLogs;
import org.killbill.billing.util.audit.AuditLog;

import com.fasterxml.jackson.annotation.JsonCreator;
import com.fasterxml.jackson.annotation.JsonProperty;
import io.swagger.annotations.ApiModelProperty;

public class SubscriptionJson extends JsonBase {

    @ApiModelProperty(dataType = "java.util.UUID")
    private final String accountId;
    @ApiModelProperty(dataType = "java.util.UUID")
    private final String bundleId;
    @ApiModelProperty(dataType = "java.util.UUID")
    private final String subscriptionId;
    private final String externalKey;
    private final LocalDate startDate;
    @ApiModelProperty(required = true)
    private final String productName;
    @ApiModelProperty(dataType = "org.killbill.billing.catalog.api.ProductCategory", required = true)
    private final String productCategory;
    @ApiModelProperty(dataType = "org.killbill.billing.catalog.api.BillingPeriod", required = true)
    private final String billingPeriod;
    @ApiModelProperty(dataType = "org.killbill.billing.catalog.api.PhaseType")
    private final String phaseType;
    @ApiModelProperty(required = true)
    private final String priceList;
    @ApiModelProperty(required = true)
    private final String planName;
    //@ApiModelProperty(dataType = "org.killbill.billing.entitlement.api.Entitlement.EntitlementState")
    @ApiModelProperty(dataType = "string", allowableValues = "PENDING,ACTIVE,BLOCKED,CANCELLED")
    private final String state;
    //@ApiModelProperty(dataType = "org.killbill.billing.entitlement.api.Entitlement.EntitlementSourceType")
    @ApiModelProperty(dataType = "string", allowableValues = "NATIVE,MIGRATED,TRANSFERRED")
    private final String sourceType;
    private final LocalDate cancelledDate;
    private final LocalDate chargedThroughDate;
    private final LocalDate billingStartDate;
    private final LocalDate billingEndDate;
    private final Integer billCycleDayLocal;
    private final List<EventSubscriptionJson> events;
    private final List<PhasePriceOverrideJson> priceOverrides;

    public static class EventSubscriptionJson extends JsonBase {

        private final String eventId;
        private final String billingPeriod;
        private final LocalDate effectiveDate;
        private final String plan;
        private final String product;
        private final String priceList;
        private final String phase;
        @ApiModelProperty(dataType = "org.killbill.billing.entitlement.api.SubscriptionEventType")
        private final String eventType;
        private final Boolean isBlockedBilling;
        private final Boolean isBlockedEntitlement;
        private final String serviceName;
        private final String serviceStateName;

        @JsonCreator
        public EventSubscriptionJson(@JsonProperty("eventId") final String eventId,
                                     @JsonProperty("billingPeriod") final String billingPeriod,
                                     @JsonProperty("effectiveDt") final LocalDate effectiveDate,
                                     @JsonProperty("plan") final String plan,
                                     @JsonProperty("product") final String product,
                                     @JsonProperty("priceList") final String priceList,
                                     @JsonProperty("eventType") final String eventType,
                                     @JsonProperty("isBlockedBilling") final Boolean isBlockedBilling,
                                     @JsonProperty("isBlockedEntitlement") final Boolean isBlockedEntitlement,
                                     @JsonProperty("serviceName") final String serviceName,
                                     @JsonProperty("serviceStateName") final String serviceStateName,
                                     @JsonProperty("phase") final String phase,
                                     @JsonProperty("auditLogs") @Nullable final List<AuditLogJson> auditLogs) {
            super(auditLogs);
            this.eventId = eventId;
            this.billingPeriod = billingPeriod;
            this.effectiveDate = effectiveDate;
            this.plan = plan;
            this.product = product;
            this.priceList = priceList;
            this.eventType = eventType;
            this.isBlockedBilling = isBlockedBilling;
            this.isBlockedEntitlement = isBlockedEntitlement;
            this.serviceName = serviceName;
            this.serviceStateName = serviceStateName;
            this.phase = phase;
        }

        public EventSubscriptionJson(final SubscriptionEvent subscriptionEvent, @Nullable final AccountAuditLogs accountAuditLogs) {

            super(toAuditLogJson(getAuditLogsForSubscriptionEvent(subscriptionEvent, accountAuditLogs)));
            final BillingPeriod billingPeriod = subscriptionEvent.getNextBillingPeriod() != null ? subscriptionEvent.getNextBillingPeriod() : subscriptionEvent.getPrevBillingPeriod();
            final Plan plan = subscriptionEvent.getNextPlan() != null ? subscriptionEvent.getNextPlan() : subscriptionEvent.getPrevPlan();
            final Product product = subscriptionEvent.getNextProduct() != null ? subscriptionEvent.getNextProduct() : subscriptionEvent.getPrevProduct();
            final PriceList priceList = subscriptionEvent.getNextPriceList() != null ? subscriptionEvent.getNextPriceList() : subscriptionEvent.getPrevPriceList();
            final PlanPhase phase = subscriptionEvent.getNextPhase() != null ? subscriptionEvent.getNextPhase() : subscriptionEvent.getPrevPhase();
            this.eventId = subscriptionEvent.getId().toString();
            this.billingPeriod = billingPeriod != null ? billingPeriod.toString() : null;
            this.effectiveDate = subscriptionEvent.getEffectiveDate();
            this.plan = plan != null ? plan.getName() : null;
            this.product = product != null ? product.getName() : null;
            this.priceList = priceList != null ? priceList.getName() : null;
            this.eventType = subscriptionEvent.getSubscriptionEventType().toString();
            this.isBlockedBilling = subscriptionEvent.isBlockedBilling();
            this.isBlockedEntitlement = subscriptionEvent.isBlockedEntitlement();
            this.serviceName = subscriptionEvent.getServiceName();
            this.serviceStateName = subscriptionEvent.getServiceStateName();
            this.phase = phase != null ? phase.getName() : null;
        }


        private static List<AuditLog> getAuditLogsForSubscriptionEvent(final SubscriptionEvent subscriptionEvent, @Nullable final AccountAuditLogs accountAuditLogs) {
            if (accountAuditLogs == null) {
                return null;
            }
            final ObjectType subscriptionEventObjectType = subscriptionEvent.getSubscriptionEventType().getObjectType();
            if (subscriptionEventObjectType == ObjectType.SUBSCRIPTION_EVENT) {
                return accountAuditLogs.getAuditLogsForSubscriptionEvent(subscriptionEvent.getId());
            } else if (subscriptionEventObjectType == ObjectType.BLOCKING_STATES) {
                return accountAuditLogs.getAuditLogsForBlockingState(subscriptionEvent.getId());
            }
            throw new IllegalStateException("Unepxected objectType " + subscriptionEventObjectType + " for SubscriptionEvent " + subscriptionEvent.getId());
        }

        public String getEventId() {
            return eventId;
        }

        public String getBillingPeriod() {
            return billingPeriod;
        }

        public LocalDate getEffectiveDate() {
            return effectiveDate;
        }

        public String getPlan() {
            return plan;
        }

        public String getProduct() {
            return product;
        }

        public String getPriceList() {
            return priceList;
        }

        public String getEventType() {
            return eventType;
        }

        public Boolean getIsBlockedBilling() {
            return isBlockedBilling;
        }

        public Boolean getIsBlockedEntitlement() {
            return isBlockedEntitlement;
        }

        public String getServiceName() {
            return serviceName;
        }

        public String getServiceStateName() {
            return serviceStateName;
        }

        public String getPhase() {
            return phase;
        }

        @Override
        public String toString() {
            final StringBuilder sb = new StringBuilder("EventSubscriptionJson{");
            sb.append("eventId='").append(eventId).append('\'');
            sb.append(", billingPeriod='").append(billingPeriod).append('\'');
            sb.append(", effectiveDate=").append(effectiveDate);
            sb.append(", plan='").append(plan).append('\'');
            sb.append(", product='").append(product).append('\'');
            sb.append(", priceList='").append(priceList).append('\'');
            sb.append(", eventType='").append(eventType).append('\'');
            sb.append(", isBlockedBilling=").append(isBlockedBilling);
            sb.append(", isBlockedEntitlement=").append(isBlockedEntitlement);
            sb.append(", serviceName='").append(serviceName).append('\'');
            sb.append(", serviceStateName='").append(serviceStateName).append('\'');
            sb.append(", phase='").append(phase).append('\'');
            sb.append('}');
            return sb.toString();
        }

        @Override
        public boolean equals(final Object o) {
            if (this == o) {
                return true;
            }
            if (o == null || getClass() != o.getClass()) {
                return false;
            }

            final EventSubscriptionJson that = (EventSubscriptionJson) o;

            if (billingPeriod != null ? !billingPeriod.equals(that.billingPeriod) : that.billingPeriod != null) {
                return false;
            }
            if (effectiveDate != null ? effectiveDate.compareTo(that.effectiveDate) != 0 : that.effectiveDate != null) {
                return false;
            }
            if (eventId != null ? !eventId.equals(that.eventId) : that.eventId != null) {
                return false;
            }
            if (eventType != null ? !eventType.equals(that.eventType) : that.eventType != null) {
                return false;
            }
            if (isBlockedBilling != null ? !isBlockedBilling.equals(that.isBlockedBilling) : that.isBlockedBilling != null) {
                return false;
            }
            if (isBlockedEntitlement != null ? !isBlockedEntitlement.equals(that.isBlockedEntitlement) : that.isBlockedEntitlement != null) {
                return false;
            }
            if (phase != null ? !phase.equals(that.phase) : that.phase != null) {
                return false;
            }
            if (priceList != null ? !priceList.equals(that.priceList) : that.priceList != null) {
                return false;
            }
            if (plan != null ? !plan.equals(that.plan) : that.plan != null) {
                return false;
            }
            if (product != null ? !product.equals(that.product) : that.product != null) {
                return false;
            }
            if (serviceName != null ? !serviceName.equals(that.serviceName) : that.serviceName != null) {
                return false;
            }
            if (serviceStateName != null ? !serviceStateName.equals(that.serviceStateName) : that.serviceStateName != null) {
                return false;
            }

            return true;
        }

        @Override
        public int hashCode() {
            int result = eventId != null ? eventId.hashCode() : 0;
            result = 31 * result + (billingPeriod != null ? billingPeriod.hashCode() : 0);
            result = 31 * result + (effectiveDate != null ? effectiveDate.hashCode() : 0);
            result = 31 * result + (plan != null ? plan.hashCode() : 0);
            result = 31 * result + (product != null ? product.hashCode() : 0);
            result = 31 * result + (priceList != null ? priceList.hashCode() : 0);
            result = 31 * result + (eventType != null ? eventType.hashCode() : 0);
            result = 31 * result + (isBlockedBilling != null ? isBlockedBilling.hashCode() : 0);
            result = 31 * result + (isBlockedEntitlement != null ? isBlockedEntitlement.hashCode() : 0);
            result = 31 * result + (serviceName != null ? serviceName.hashCode() : 0);
            result = 31 * result + (serviceStateName != null ? serviceStateName.hashCode() : 0);
            result = 31 * result + (phase != null ? phase.hashCode() : 0);
            return result;
        }
    }

    @JsonCreator
    public SubscriptionJson(@JsonProperty("accountId") @Nullable final String accountId,
                            @JsonProperty("bundleId") @Nullable final String bundleId,
                            @JsonProperty("subscriptionId") @Nullable final String subscriptionId,
                            @JsonProperty("externalKey") @Nullable final String externalKey,
                            @JsonProperty("startDate") @Nullable final LocalDate startDate,
                            @JsonProperty("productName") @Nullable final String productName,
                            @JsonProperty("productCategory") @Nullable final String productCategory,
                            @JsonProperty("billingPeriod") @Nullable final String billingPeriod,
                            @JsonProperty("phaseType") @Nullable final String phaseType,
                            @JsonProperty("priceList") @Nullable final String priceList,
                            @JsonProperty("planName") @Nullable final String planName,
                            @JsonProperty("state") @Nullable final String state,
                            @JsonProperty("sourceType") @Nullable final String sourceType,
                            @JsonProperty("cancelledDate") @Nullable final LocalDate cancelledDate,
                            @JsonProperty("chargedThroughDate") @Nullable final LocalDate chargedThroughDate,
                            @JsonProperty("billingStartDate") @Nullable final LocalDate billingStartDate,
                            @JsonProperty("billingEndDate") @Nullable final LocalDate billingEndDate,
                            @JsonProperty("billCycleDayLocal") @Nullable final Integer billCycleDayLocal,
                            @JsonProperty("events") @Nullable final List<EventSubscriptionJson> events,
                            @JsonProperty("priceOverrides") final List<PhasePriceOverrideJson> priceOverrides,
                            @JsonProperty("auditLogs") @Nullable final List<AuditLogJson> auditLogs) {
        super(auditLogs);
        this.startDate = startDate;
        this.productName = productName;
        this.productCategory = productCategory;
        this.billingPeriod = billingPeriod;
        this.phaseType = phaseType;
        this.priceList = priceList;
        this.planName = planName;
        this.state = state;
        this.sourceType = sourceType;
        this.cancelledDate = cancelledDate;
        this.chargedThroughDate = chargedThroughDate;
        this.billingStartDate = billingStartDate;
        this.billingEndDate = billingEndDate;
        this.billCycleDayLocal = billCycleDayLocal;
        this.accountId = accountId;
        this.bundleId = bundleId;
        this.subscriptionId = subscriptionId;
        this.externalKey = externalKey;
        this.events = events;
        this.priceOverrides = priceOverrides;
    }

    public SubscriptionJson(final Subscription subscription, @Nullable final Currency currency, @Nullable final AccountAuditLogs accountAuditLogs) throws CatalogApiException {
        super(toAuditLogJson(accountAuditLogs == null ? null : accountAuditLogs.getAuditLogsForSubscription(subscription.getId())));
        this.startDate = subscription.getEffectiveStartDate();

        // last* fields can be null if the subscription starts in the future - rely on the first available event instead
        final List<SubscriptionEvent> subscriptionEvents = subscription.getSubscriptionEvents();
        final SubscriptionEvent firstEvent = subscriptionEvents.isEmpty() ? null : subscriptionEvents.get(0);
        if (subscription.getLastActiveProduct() == null) {
            this.productName = firstEvent == null ? null : firstEvent.getNextProduct().getName();
        } else {
            this.productName = subscription.getLastActiveProduct().getName();
        }
        if (subscription.getLastActiveProductCategory() == null) {
            this.productCategory = firstEvent == null ? null : firstEvent.getNextProduct().getCategory().name();
        } else {
            this.productCategory = subscription.getLastActiveProductCategory().name();
        }
        if (subscription.getLastActivePlan() == null) {
            this.billingPeriod = firstEvent == null ? null : firstEvent.getNextPlan().getRecurringBillingPeriod().name();
        } else {
            this.billingPeriod = subscription.getLastActivePlan().getRecurringBillingPeriod().toString();
        }
        if (subscription.getLastActivePhase() == null) {
            this.phaseType = firstEvent == null ? null : firstEvent.getNextPhase().getPhaseType().name();
        } else {
            this.phaseType = subscription.getLastActivePhase().getPhaseType().toString();
        }
        if (subscription.getLastActivePriceList() == null) {
            this.priceList = firstEvent == null ? null : firstEvent.getNextPriceList().getName();
        } else {
            this.priceList = subscription.getLastActivePriceList().getName();
        }
        if (subscription.getLastActivePlan() == null) {
            this.planName = firstEvent == null ? null : firstEvent.getNextPlan().getName();
        } else {
            this.planName = subscription.getLastActivePlan().getName();
        }


        this.state = subscription.getState().name();
        this.sourceType = subscription.getSourceType().name();
        this.cancelledDate = subscription.getEffectiveEndDate();
        this.chargedThroughDate = subscription.getChargedThroughDate();
        this.billingStartDate = subscription.getBillingStartDate();
        this.billingEndDate = subscription.getBillingEndDate();
        this.billCycleDayLocal = subscription.getBillCycleDayLocal();
        this.accountId = subscription.getAccountId().toString();
        this.bundleId = subscription.getBundleId().toString();
        this.subscriptionId = subscription.getId().toString();
        this.externalKey = subscription.getExternalKey();
        this.events = new LinkedList<EventSubscriptionJson>();
        // We fill the catalog info every time we get the currency from the account (even if this is not overridden Plan)
        this.priceOverrides = new ArrayList<PhasePriceOverrideJson>();

        String currentPhaseName = null;
        String currentPlanName = null;
        for (final SubscriptionEvent subscriptionEvent : subscription.getSubscriptionEvents()) {
            this.events.add(new EventSubscriptionJson(subscriptionEvent, accountAuditLogs));
            if (currency != null) {

                final Plan curPlan = subscriptionEvent.getNextPlan();
                if (curPlan != null && (currentPlanName == null || !curPlan.getName().equals(currentPlanName))) {
                    currentPlanName = curPlan.getName();
                }

                final PlanPhase curPlanPhase = subscriptionEvent.getNextPhase();
                if (curPlanPhase == null || curPlanPhase.getName().equals(currentPhaseName)) {
                    continue;
                }
                currentPhaseName = curPlanPhase.getName();

                final BigDecimal fixedPrice = curPlanPhase.getFixed() != null ? curPlanPhase.getFixed().getPrice().getPrice(currency) : null;
                final BigDecimal recurringPrice = curPlanPhase.getRecurring() != null ? curPlanPhase.getRecurring().getRecurringPrice().getPrice(currency) : null;
<<<<<<< HEAD
                final PhasePriceOverrideJson phase = new PhasePriceOverrideJson(subscriptionEvent.getNextPlan().getName(), curPlanPhase.getName(), curPlanPhase.getPhaseType().toString(), fixedPrice, recurringPrice, curPlanPhase.getUsages(),currency);
=======
                final PhasePriceOverrideJson phase = new PhasePriceOverrideJson(currentPlanName, curPlanPhase.getName(), curPlanPhase.getPhaseType().toString(), fixedPrice, recurringPrice);
>>>>>>> 3638689c
                priceOverrides.add(phase);
            }
        }
    }

    public String getAccountId() {
        return accountId;
    }

    public String getBundleId() {
        return bundleId;
    }

    public String getSubscriptionId() {
        return subscriptionId;
    }

    public String getExternalKey() {
        return externalKey;
    }

    public LocalDate getStartDate() {
        return startDate;
    }

    public String getProductName() {
        return productName;
    }

    public String getProductCategory() {
        return productCategory;
    }

    public String getBillingPeriod() {
        return billingPeriod;
    }

    public String getPhaseType() {
        return phaseType;
    }

    public String getPriceList() {
        return priceList;
    }

    public String getPlanName() {
        return planName;
    }

    public String getState() {
        return state;
    }

    public String getSourceType() {
        return sourceType;
    }

    public LocalDate getCancelledDate() {
        return cancelledDate;
    }

    public LocalDate getChargedThroughDate() {
        return chargedThroughDate;
    }

    public LocalDate getBillingStartDate() {
        return billingStartDate;
    }

    public LocalDate getBillingEndDate() {
        return billingEndDate;
    }

    public Integer getBillCycleDayLocal() {
        return billCycleDayLocal;
    }

    public List<EventSubscriptionJson> getEvents() {
        return events;
    }

    public List<PhasePriceOverrideJson> getPriceOverrides() {
        return priceOverrides;
    }

    @Override
    public String toString() {
        final StringBuilder sb = new StringBuilder("SubscriptionJson{");
        sb.append("accountId='").append(accountId).append('\'');
        sb.append(", bundleId='").append(bundleId).append('\'');
        sb.append(", subscriptionId='").append(subscriptionId).append('\'');
        sb.append(", externalKey='").append(externalKey).append('\'');
        sb.append(", startDate=").append(startDate);
        sb.append(", productName='").append(productName).append('\'');
        sb.append(", productCategory='").append(productCategory).append('\'');
        sb.append(", billingPeriod='").append(billingPeriod).append('\'');
        sb.append(", phaseType='").append(phaseType).append('\'');
        sb.append(", priceList='").append(priceList).append('\'');
        sb.append(", planName='").append(planName).append('\'');
        sb.append(", state='").append(state).append('\'');
        sb.append(", sourceType='").append(sourceType).append('\'');
        sb.append(", cancelledDate=").append(cancelledDate);
        sb.append(", chargedThroughDate=").append(chargedThroughDate);
        sb.append(", billingStartDate=").append(billingStartDate);
        sb.append(", billingEndDate=").append(billingEndDate);
        sb.append(", billCycleDayLocal=").append(billCycleDayLocal);
        sb.append(", events=").append(events);
        sb.append(", priceOverrides=").append(priceOverrides);
        sb.append('}');
        return sb.toString();
    }

    @Override
    public boolean equals(final Object o) {
        if (this == o) {
            return true;
        }
        if (o == null || getClass() != o.getClass()) {
            return false;
        }

        final SubscriptionJson that = (SubscriptionJson) o;

        if (accountId != null ? !accountId.equals(that.accountId) : that.accountId != null) {
            return false;
        }
        if (billingEndDate != null ? billingEndDate.compareTo(that.billingEndDate) != 0 : that.billingEndDate != null) {
            return false;
        }
        if (billingPeriod != null ? !billingPeriod.equals(that.billingPeriod) : that.billingPeriod != null) {
            return false;
        }
        if (billingStartDate != null ? billingStartDate.compareTo(that.billingStartDate) != 0 : that.billingStartDate != null) {
            return false;
        }
        if (bundleId != null ? !bundleId.equals(that.bundleId) : that.bundleId != null) {
            return false;
        }
        if (cancelledDate != null ? cancelledDate.compareTo(that.cancelledDate) != 0 : that.cancelledDate != null) {
            return false;
        }
        if (chargedThroughDate != null ? chargedThroughDate.compareTo(that.chargedThroughDate) != 0 : that.chargedThroughDate != null) {
            return false;
        }
        if (events != null ? !events.equals(that.events) : that.events != null) {
            return false;
        }
        if (externalKey != null ? !externalKey.equals(that.externalKey) : that.externalKey != null) {
            return false;
        }
        if (phaseType != null ? !phaseType.equals(that.phaseType) : that.phaseType != null) {
            return false;
        }
        if (priceList != null ? !priceList.equals(that.priceList) : that.priceList != null) {
            return false;
        }
        if (planName != null ? !planName.equals(that.planName) : that.planName != null) {
            return false;
        }
        if (productCategory != null ? !productCategory.equals(that.productCategory) : that.productCategory != null) {
            return false;
        }
        if (productName != null ? !productName.equals(that.productName) : that.productName != null) {
            return false;
        }
        if (sourceType != null ? !sourceType.equals(that.sourceType) : that.sourceType != null) {
            return false;
        }
        if (startDate != null ? startDate.compareTo(that.startDate) != 0 : that.startDate != null) {
            return false;
        }
        if (state != null ? !state.equals(that.state) : that.state != null) {
            return false;
        }
        if (subscriptionId != null ? !subscriptionId.equals(that.subscriptionId) : that.subscriptionId != null) {
            return false;
        }
        if (priceOverrides != null ? !priceOverrides.equals(that.priceOverrides) : that.priceOverrides != null) {
            return false;
        }
        if (billCycleDayLocal != null ? !billCycleDayLocal.equals(that.billCycleDayLocal) : that.billCycleDayLocal != null) {
            return false;
        }
        return true;
    }

    @Override
    public int hashCode() {
        int result = accountId != null ? accountId.hashCode() : 0;
        result = 31 * result + (bundleId != null ? bundleId.hashCode() : 0);
        result = 31 * result + (subscriptionId != null ? subscriptionId.hashCode() : 0);
        result = 31 * result + (externalKey != null ? externalKey.hashCode() : 0);
        result = 31 * result + (startDate != null ? startDate.hashCode() : 0);
        result = 31 * result + (productName != null ? productName.hashCode() : 0);
        result = 31 * result + (productCategory != null ? productCategory.hashCode() : 0);
        result = 31 * result + (billingPeriod != null ? billingPeriod.hashCode() : 0);
        result = 31 * result + (phaseType != null ? phaseType.hashCode() : 0);
        result = 31 * result + (priceList != null ? priceList.hashCode() : 0);
        result = 31 * result + (planName != null ? planName.hashCode() : 0);
        result = 31 * result + (state != null ? state.hashCode() : 0);
        result = 31 * result + (sourceType != null ? sourceType.hashCode() : 0);
        result = 31 * result + (cancelledDate != null ? cancelledDate.hashCode() : 0);
        result = 31 * result + (chargedThroughDate != null ? chargedThroughDate.hashCode() : 0);
        result = 31 * result + (billingStartDate != null ? billingStartDate.hashCode() : 0);
        result = 31 * result + (billingEndDate != null ? billingEndDate.hashCode() : 0);
        result = 31 * result + (billCycleDayLocal != null ? billCycleDayLocal.hashCode() : 0);
        result = 31 * result + (events != null ? events.hashCode() : 0);
        result = 31 * result + (priceOverrides != null ? priceOverrides.hashCode() : 0);
        return result;
    }

}<|MERGE_RESOLUTION|>--- conflicted
+++ resolved
@@ -414,11 +414,7 @@
 
                 final BigDecimal fixedPrice = curPlanPhase.getFixed() != null ? curPlanPhase.getFixed().getPrice().getPrice(currency) : null;
                 final BigDecimal recurringPrice = curPlanPhase.getRecurring() != null ? curPlanPhase.getRecurring().getRecurringPrice().getPrice(currency) : null;
-<<<<<<< HEAD
-                final PhasePriceOverrideJson phase = new PhasePriceOverrideJson(subscriptionEvent.getNextPlan().getName(), curPlanPhase.getName(), curPlanPhase.getPhaseType().toString(), fixedPrice, recurringPrice, curPlanPhase.getUsages(),currency);
-=======
-                final PhasePriceOverrideJson phase = new PhasePriceOverrideJson(currentPlanName, curPlanPhase.getName(), curPlanPhase.getPhaseType().toString(), fixedPrice, recurringPrice);
->>>>>>> 3638689c
+                final PhasePriceOverrideJson phase = new PhasePriceOverrideJson(currentPlanName, curPlanPhase.getName(), curPlanPhase.getPhaseType().toString(), fixedPrice, recurringPrice, curPlanPhase.getUsages(), currency);
                 priceOverrides.add(phase);
             }
         }
