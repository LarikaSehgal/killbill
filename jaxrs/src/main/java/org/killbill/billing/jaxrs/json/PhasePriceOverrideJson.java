--- conflicted
+++ resolved
@@ -201,15 +201,12 @@
                     return new DefaultPlanPhasePriceOverride(input.getPhaseName(), currency, input.getFixedPrice(), input.getRecurringPrice(), usagePriceOverrides);
                 } else {
                     final PhaseType phaseType = input.getPhaseType() != null ? PhaseType.valueOf(input.getPhaseType()) : null;
-<<<<<<< HEAD
-                    final PlanPhaseSpecifier planPhaseSpecifier = new PlanPhaseSpecifier(spec.getProductName(), spec.getProductCategory(), spec.getBillingPeriod(), spec.getPriceListName(), phaseType);
-                    return new DefaultPlanPhasePriceOverride(planPhaseSpecifier, currency, input.getFixedPrice(), input.getRecurringPrice(), usagePriceOverrides);
-=======
+
                     final PlanPhaseSpecifier planPhaseSpecifier = spec.getPlanName() != null ?
                                                                   new PlanPhaseSpecifier(spec.getPlanName(), phaseType) :
                                                                   new PlanPhaseSpecifier(spec.getProductName(), spec.getBillingPeriod(), spec.getPriceListName(), phaseType);
-                    return new DefaultPlanPhasePriceOverride(planPhaseSpecifier, currency, input.getFixedPrice(), input.getRecurringPrice());
->>>>>>> 55590fe8
+                    return new DefaultPlanPhasePriceOverride(planPhaseSpecifier, currency, input.getFixedPrice(), input.getRecurringPrice(), usagePriceOverrides);
+
                 }
             }
         }));
