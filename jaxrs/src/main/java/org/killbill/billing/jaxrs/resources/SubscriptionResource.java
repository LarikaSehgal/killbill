--- conflicted
+++ resolved
@@ -89,13 +89,9 @@
 import org.slf4j.Logger;
 import org.slf4j.LoggerFactory;
 
-<<<<<<< HEAD
-import com.codahale.metrics.annotation.Timed;
 import com.google.common.base.Preconditions;
 import com.google.common.base.Predicate;
 import com.google.common.collect.Iterables;
-=======
->>>>>>> d82926a8
 import com.google.inject.Inject;
 import com.wordnik.swagger.annotations.Api;
 import com.wordnik.swagger.annotations.ApiOperation;
@@ -216,7 +212,7 @@
         return callCompletionCreation.withSynchronization(callback, timeoutSec, callCompletion, callContext);
     }
 
-    @Timed
+    @TimedResource
     @POST
     @Path("/createEntitlementWithAddOns")
     @Consumes(APPLICATION_JSON)
