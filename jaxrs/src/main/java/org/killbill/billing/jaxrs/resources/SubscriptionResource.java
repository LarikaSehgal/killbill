--- conflicted
+++ resolved
@@ -335,11 +335,7 @@
                     bundleExternalKey = entitlement.getBundleExternalKey();
                 }
                 // create the entitlementSpecifier
-<<<<<<< HEAD
                 final EntitlementSpecifier spec = buildEntitlementSpecifier(entitlement, account.getCurrency(), entitlement.getExternalKey());
-=======
-                final EntitlementSpecifier spec = buildEntitlementSpecifier(entitlement, account.getCurrency());
->>>>>>> 1c8150a9
                 entitlementSpecifierList.add(spec);
             }
 
@@ -495,11 +491,7 @@
                 final Entitlement newEntitlement;
 
                 final Account account = accountUserApi.getAccountById(current.getAccountId(), callContext);
-<<<<<<< HEAD
                 final EntitlementSpecifier spec = buildEntitlementSpecifier(entitlement, account.getCurrency(), entitlement.getExternalKey());
-=======
-                final EntitlementSpecifier spec = buildEntitlementSpecifier(entitlement, account.getCurrency());
->>>>>>> 1c8150a9
                 if (requestedDate == null && billingPolicy == null) {
                     newEntitlement = current.changePlan(spec, pluginProperties, ctx);
                 } else if (billingPolicy == null) {
