--- conflicted
+++ resolved
@@ -41,13 +41,8 @@
     private static final String TABLE_NAME = "validation_test";
 
     private ValidationManager vm;
-<<<<<<< HEAD
-
-    @BeforeClass(alwaysRun = true)
-=======
     
     @BeforeClass(groups = "slow")
->>>>>>> 32cd7b6a
     public void setup() throws IOException {
         setupDatabase();
         setupDao();
