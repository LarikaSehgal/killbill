--- conflicted
+++ resolved
@@ -19,11 +19,7 @@
     <parent>
         <artifactId>killbill-osgi-lib-bundles</artifactId>
         <groupId>com.ning.billing</groupId>
-<<<<<<< HEAD
-        <version>0.8.14-SNAPSHOT</version>
-=======
         <version>0.9.0-SNAPSHOT</version>
->>>>>>> 7843ce3d
         <relativePath>../pom.xml</relativePath>
     </parent>
     <artifactId>killbill-osgi-bundles-lib-killbill</artifactId>
