/*
 * Copyright 2010-2013 Ning, Inc.
 *
 * Ning licenses this file to you under the Apache License, version 2.0
 * (the "License"); you may not use this file except in compliance with the
 * License.  You may obtain a copy of the License at:
 *
 *    http://www.apache.org/licenses/LICENSE-2.0
 *
 * Unless required by applicable law or agreed to in writing, software
 * distributed under the License is distributed on an "AS IS" BASIS, WITHOUT
 * WARRANTIES OR CONDITIONS OF ANY KIND, either express or implied.  See the
 * License for the specific language governing permissions and limitations
 * under the License.
 */

package com.ning.billing.osgi.bundles.jruby;

import java.math.BigDecimal;
import java.util.Dictionary;
import java.util.Hashtable;
import java.util.List;
import java.util.UUID;

import org.jruby.Ruby;
import org.osgi.framework.BundleContext;
import org.osgi.framework.ServiceRegistration;
import org.osgi.service.log.LogService;

import com.ning.billing.catalog.api.Currency;
import com.ning.billing.osgi.api.OSGIPluginProperties;
import com.ning.billing.osgi.api.config.PluginRubyConfig;
import com.ning.billing.payment.api.PaymentMethodPlugin;
import com.ning.billing.payment.plugin.api.PaymentInfoPlugin;
import com.ning.billing.payment.plugin.api.PaymentMethodInfoPlugin;
import com.ning.billing.payment.plugin.api.PaymentPluginApi;
import com.ning.billing.payment.plugin.api.PaymentPluginApiException;
import com.ning.billing.payment.plugin.api.RefundInfoPlugin;
import com.ning.billing.util.callcontext.CallContext;
import com.ning.billing.util.callcontext.TenantContext;

public class JRubyPaymentPlugin extends JRubyPlugin implements PaymentPluginApi {

    private volatile ServiceRegistration<PaymentPluginApi> paymentInfoPluginRegistration;

    public JRubyPaymentPlugin(final PluginRubyConfig config, final BundleContext bundleContext, final LogService logger) {
        super(config, bundleContext, logger);
    }

    @Override
    @SuppressWarnings("unchecked")
    public void startPlugin(final BundleContext context) {
        super.startPlugin(context);

        final Dictionary<String, Object> props = new Hashtable<String, Object>();
        props.put("name", pluginMainClass);
        props.put(OSGIPluginProperties.PLUGIN_NAME_PROP, pluginGemName);
        paymentInfoPluginRegistration = (ServiceRegistration<PaymentPluginApi>) context.registerService(PaymentPluginApi.class.getName(), this, props);
    }

    @Override
    public void stopPlugin(final BundleContext context) {
        if (paymentInfoPluginRegistration != null) {
            paymentInfoPluginRegistration.unregister();
        }
        super.stopPlugin(context);
    }

    @Override
    public PaymentInfoPlugin processPayment(final UUID kbAccountId, final UUID kbPaymentId, final UUID kbPaymentMethodId, final BigDecimal amount, final Currency currency, final CallContext context) throws PaymentPluginApiException {

        return callWithRuntimeAndChecking(new PluginCallback(VALIDATION_PLUGIN_TYPE.PAYMENT) {
            @Override
            public PaymentInfoPlugin doCall(final Ruby runtime) throws PaymentPluginApiException {
                return ((PaymentPluginApi) pluginInstance).processPayment(kbAccountId, kbPaymentId, kbPaymentMethodId, amount, currency, context);
            }
        });
    }

    @Override
    public PaymentInfoPlugin getPaymentInfo(final UUID kbAccountId, final UUID kbPaymentId, final TenantContext context) throws PaymentPluginApiException {

        return callWithRuntimeAndChecking(new PluginCallback(VALIDATION_PLUGIN_TYPE.PAYMENT) {
            @Override
            public PaymentInfoPlugin doCall(final Ruby runtime) throws PaymentPluginApiException {
                return ((PaymentPluginApi) pluginInstance).getPaymentInfo(kbAccountId, kbPaymentId, context);
            }
        });
    }

    @Override
    public RefundInfoPlugin processRefund(final UUID kbAccountId, final UUID kbPaymentId, final BigDecimal refundAmount, final Currency currency, final CallContext context) throws PaymentPluginApiException {

        return callWithRuntimeAndChecking(new PluginCallback(VALIDATION_PLUGIN_TYPE.PAYMENT) {
            @Override
            public RefundInfoPlugin doCall(final Ruby runtime) throws PaymentPluginApiException {
                return ((PaymentPluginApi) pluginInstance).processRefund(kbAccountId, kbPaymentId, refundAmount, currency, context);
            }
        });

    }

    @Override
    public List<RefundInfoPlugin> getRefundInfo(final UUID kbAccountId, final UUID kbPaymentId, final TenantContext context) throws PaymentPluginApiException {
        return callWithRuntimeAndChecking(new PluginCallback(VALIDATION_PLUGIN_TYPE.PAYMENT) {
            @Override
            public List<RefundInfoPlugin> doCall(final Ruby runtime) throws PaymentPluginApiException {
                return ((PaymentPluginApi) pluginInstance).getRefundInfo(kbAccountId, kbPaymentId, context);
            }
        });
    }

    @Override
    public void addPaymentMethod(final UUID kbAccountId, final UUID kbPaymentMethodId, final PaymentMethodPlugin paymentMethodProps, final boolean setDefault, final CallContext context) throws PaymentPluginApiException {

        callWithRuntimeAndChecking(new PluginCallback(VALIDATION_PLUGIN_TYPE.PAYMENT) {
            @Override
            public Void doCall(final Ruby runtime) throws PaymentPluginApiException {
                ((PaymentPluginApi) pluginInstance).addPaymentMethod(kbAccountId, kbPaymentMethodId, paymentMethodProps, Boolean.valueOf(setDefault), context);
                return null;
            }
        });
    }

    @Override
    public void deletePaymentMethod(final UUID kbAccountId, final UUID kbPaymentMethodId, final CallContext context) throws PaymentPluginApiException {

        callWithRuntimeAndChecking(new PluginCallback(VALIDATION_PLUGIN_TYPE.PAYMENT) {
            @Override
            public Void doCall(final Ruby runtime) throws PaymentPluginApiException {
                ((PaymentPluginApi) pluginInstance).deletePaymentMethod(kbAccountId, kbPaymentMethodId, context);
                return null;
            }
        });
    }

    @Override
    public PaymentMethodPlugin getPaymentMethodDetail(final UUID kbAccountId, final UUID kbPaymentMethodId, final TenantContext context) throws PaymentPluginApiException {

        return callWithRuntimeAndChecking(new PluginCallback(VALIDATION_PLUGIN_TYPE.PAYMENT) {
            @Override
            public PaymentMethodPlugin doCall(final Ruby runtime) throws PaymentPluginApiException {
                return ((PaymentPluginApi) pluginInstance).getPaymentMethodDetail(kbAccountId, kbPaymentMethodId, context);
            }
        });
    }

    @Override
    public void setDefaultPaymentMethod(final UUID kbAccountId, final UUID kbPaymentMethodId, final CallContext context) throws PaymentPluginApiException {

        callWithRuntimeAndChecking(new PluginCallback(VALIDATION_PLUGIN_TYPE.PAYMENT) {
            @Override
            public Void doCall(final Ruby runtime) throws PaymentPluginApiException {
                ((PaymentPluginApi) pluginInstance).setDefaultPaymentMethod(kbAccountId, kbPaymentMethodId, context);
                return null;
            }
        });
    }

    @Override
    public List<PaymentMethodInfoPlugin> getPaymentMethods(final UUID kbAccountId, final boolean refreshFromGateway, final CallContext context) throws PaymentPluginApiException {
        return callWithRuntimeAndChecking(new PluginCallback(VALIDATION_PLUGIN_TYPE.PAYMENT) {
            @Override
            public List<PaymentMethodInfoPlugin> doCall(final Ruby runtime) throws PaymentPluginApiException {
                return ((PaymentPluginApi) pluginInstance).getPaymentMethods(kbAccountId, Boolean.valueOf(refreshFromGateway), context);
            }
        });
    }

    @Override
<<<<<<< HEAD
    public List<PaymentMethodPlugin> searchPaymentMethods(final String s, final TenantContext tenantContext) throws PaymentPluginApiException {
        return null;  //To change body of implemented methods use File | Settings | File Templates.
=======
    public List<PaymentMethodPlugin> searchPaymentMethods(final String searchKey, final TenantContext tenantContext) throws PaymentPluginApiException {
        return callWithRuntimeAndChecking(new PluginCallback(VALIDATION_PLUGIN_TYPE.PAYMENT) {
            @Override
            public List<PaymentMethodPlugin> doCall(final Ruby runtime) throws PaymentPluginApiException {
                return ((PaymentPluginApi) pluginInstance).searchPaymentMethods(searchKey, tenantContext);
            }
        });
>>>>>>> 7b49a6f3
    }

    @Override
    public void resetPaymentMethods(final UUID kbAccountId, final List<PaymentMethodInfoPlugin> paymentMethods) throws PaymentPluginApiException {

        callWithRuntimeAndChecking(new PluginCallback(VALIDATION_PLUGIN_TYPE.PAYMENT) {
            @Override
            public Void doCall(final Ruby runtime) throws PaymentPluginApiException {
                ((PaymentPluginApi) pluginInstance).resetPaymentMethods(kbAccountId, paymentMethods);
                return null;
            }
        });
    }
}<|MERGE_RESOLUTION|>--- conflicted
+++ resolved
@@ -168,10 +168,6 @@
     }
 
     @Override
-<<<<<<< HEAD
-    public List<PaymentMethodPlugin> searchPaymentMethods(final String s, final TenantContext tenantContext) throws PaymentPluginApiException {
-        return null;  //To change body of implemented methods use File | Settings | File Templates.
-=======
     public List<PaymentMethodPlugin> searchPaymentMethods(final String searchKey, final TenantContext tenantContext) throws PaymentPluginApiException {
         return callWithRuntimeAndChecking(new PluginCallback(VALIDATION_PLUGIN_TYPE.PAYMENT) {
             @Override
@@ -179,7 +175,6 @@
                 return ((PaymentPluginApi) pluginInstance).searchPaymentMethods(searchKey, tenantContext);
             }
         });
->>>>>>> 7b49a6f3
     }
 
     @Override
