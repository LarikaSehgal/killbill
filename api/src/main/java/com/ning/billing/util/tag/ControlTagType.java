--- conflicted
+++ resolved
@@ -18,13 +18,9 @@
 
 public enum ControlTagType {
     AUTO_PAY_OFF("Suspends payments until removed.", true, false),
-<<<<<<< HEAD
     AUTO_INVOICING_OFF("Suspends invoicing until removed.", false, true), 
-    OVERDUE_ENFORCEMENT_OFF("Suspends overdue enforcement behaviour until removed.", false, false);;
-=======
-    AUTO_INVOICING_OFF("Suspends invoicing until removed.", false, true),
+    OVERDUE_ENFORCEMENT_OFF("Suspends overdue enforcement behaviour until removed.", false, false),
     WRITTEN_OFF("Indicated that an invoice is written off. No billing or payment effect.", false, false);
->>>>>>> f7bf18e4
 
     private final String description;
     private final boolean autoPaymentOff;
