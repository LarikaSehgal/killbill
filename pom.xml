--- conflicted
+++ resolved
@@ -21,17 +21,10 @@
     <parent>
         <artifactId>killbill-oss-parent</artifactId>
         <groupId>org.kill-bill.billing</groupId>
-<<<<<<< HEAD
-        <version>0.80.ha-SNAPSHOT</version>
+        <version>0.93.ha-SNAPSHOT</version>
     </parent>
     <artifactId>killbill</artifactId>
     <version>0.17.0.ha-SNAPSHOT</version>
-=======
-        <version>0.93.seventeen-SNAPSHOT</version>
-    </parent>
-    <artifactId>killbill</artifactId>
-    <version>0.17.0.seventeen-SNAPSHOT</version>
->>>>>>> c68f1965
     <packaging>pom</packaging>
     <name>killbill</name>
     <description>Library for managing recurring subscriptions and the associated billing</description>
