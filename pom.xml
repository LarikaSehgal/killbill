<?xml version="1.0" encoding="UTF-8"?>
<!--
  ~ Copyright 2010-2013 Ning, Inc.
  ~
  ~ Ning licenses this file to you under the Apache License, version 2.0
  ~ (the "License"); you may not use this file except in compliance with the
  ~ License.  You may obtain a copy of the License at:
  ~
  ~    http://www.apache.org/licenses/LICENSE-2.0
  ~
  ~ Unless required by applicable law or agreed to in writing, software
  ~ distributed under the License is distributed on an "AS IS" BASIS, WITHOUT
  ~ WARRANTIES OR CONDITIONS OF ANY KIND, either express or implied.  See the
  ~ License for the specific language governing permissions and limitations
  ~ under the License.
  -->
<project xmlns="http://maven.apache.org/POM/4.0.0" xmlns:xsi="http://www.w3.org/2001/XMLSchema-instance" xsi:schemaLocation="http://maven.apache.org/POM/4.0.0 http://maven.apache.org/xsd/maven-4.0.0.xsd">
    <modelVersion>4.0.0</modelVersion>
    <parent>
        <artifactId>killbill-oss-parent</artifactId>
        <groupId>com.ning.billing</groupId>
<<<<<<< HEAD
        <version>0.5.6-SNAPSHOT</version>
=======
        <version>0.5.5</version>
>>>>>>> 14e26b89
    </parent>
    <artifactId>killbill</artifactId>
    <version>0.8.2-SNAPSHOT</version>
    <packaging>pom</packaging>
    <name>killbill</name>
    <description>Library for managing recurring subscriptions and the associated billing</description>
    <url>http://github.com/killbill/killbill</url>
    <modules>
        <module>account</module>
        <module>api</module>
        <module>beatrix</module>
        <module>catalog</module>
        <module>subscription</module>
        <module>entitlement</module>
        <module>invoice</module>
        <module>junction</module>
        <module>overdue</module>
        <module>payment</module>
        <module>usage</module>
        <module>util</module>
        <module>jaxrs</module>
        <module>server</module>
        <module>tenant</module>
        <module>osgi</module>
        <module>osgi-bundles</module>
        <module>currency</module>
    </modules>
    <scm>
        <connection>scm:git:git://github.com/killbill/killbill.git</connection>
        <developerConnection>scm:git:git@github.com:killbill/killbill.git</developerConnection>
        <url>http://github.com/killbill/killbill/tree/master</url>
    </scm>
    <issueManagement>
        <system>Github</system>
        <url>http://github.com/killbill/killbill</url>
    </issueManagement>
    <properties>
        <killbill.version>${project.version}</killbill.version>
    </properties>
</project><|MERGE_RESOLUTION|>--- conflicted
+++ resolved
@@ -19,11 +19,7 @@
     <parent>
         <artifactId>killbill-oss-parent</artifactId>
         <groupId>com.ning.billing</groupId>
-<<<<<<< HEAD
         <version>0.5.6-SNAPSHOT</version>
-=======
-        <version>0.5.5</version>
->>>>>>> 14e26b89
     </parent>
     <artifactId>killbill</artifactId>
     <version>0.8.2-SNAPSHOT</version>
