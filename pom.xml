<?xml version="1.0" encoding="UTF-8"?>
<!--
  ~ Copyright 2010-2013 Ning, Inc.
  ~ Copyright 2014-2015 Groupon, Inc
  ~ Copyright 2014-2015 The Billing Project, LLC
  ~
  ~ The Billing Project licenses this file to you under the Apache License, version 2.0
  ~ (the "License"); you may not use this file except in compliance with the
  ~ License.  You may obtain a copy of the License at:
  ~
  ~    http://www.apache.org/licenses/LICENSE-2.0
  ~
  ~ Unless required by applicable law or agreed to in writing, software
  ~ distributed under the License is distributed on an "AS IS" BASIS, WITHOUT
  ~ WARRANTIES OR CONDITIONS OF ANY KIND, either express or implied.  See the
  ~ License for the specific language governing permissions and limitations
  ~ under the License.
  -->
<project xmlns="http://maven.apache.org/POM/4.0.0" xmlns:xsi="http://www.w3.org/2001/XMLSchema-instance" xsi:schemaLocation="http://maven.apache.org/POM/4.0.0 http://maven.apache.org/xsd/maven-4.0.0.xsd">
    <modelVersion>4.0.0</modelVersion>
    <parent>
        <artifactId>killbill-oss-parent</artifactId>
        <groupId>org.kill-bill.billing</groupId>
<<<<<<< HEAD
        <version>0.100</version>
    </parent>
    <artifactId>killbill</artifactId>
    <version>0.17.0.seventeen-SNAPSHOT</version>
=======
        <version>0.94.1</version>
    </parent>
    <artifactId>killbill</artifactId>
    <version>0.16.7-SNAPSHOT</version>
>>>>>>> 0f61be86
    <packaging>pom</packaging>
    <name>killbill</name>
    <description>Library for managing recurring subscriptions and the associated billing</description>
    <url>http://github.com/killbill/killbill</url>
    <modules>
        <module>account</module>
        <module>api</module>
        <module>beatrix</module>
        <module>catalog</module>
        <module>subscription</module>
        <module>entitlement</module>
        <module>invoice</module>
        <module>junction</module>
        <module>overdue</module>
        <module>payment</module>
        <module>usage</module>
        <module>util</module>
        <module>jaxrs</module>
        <module>tenant</module>
        <module>currency</module>
        <module>profiles</module>
    </modules>
    <scm>
        <connection>scm:git:git://github.com/killbill/killbill.git</connection>
        <developerConnection>scm:git:git@github.com:killbill/killbill.git</developerConnection>
        <url>http://github.com/killbill/killbill/tree/master</url>
    </scm>
    <issueManagement>
        <system>Github</system>
        <url>http://github.com/killbill/killbill</url>
    </issueManagement>
    <properties>
        <killbill.version>${project.version}</killbill.version>
    </properties>
</project><|MERGE_RESOLUTION|>--- conflicted
+++ resolved
@@ -21,17 +21,10 @@
     <parent>
         <artifactId>killbill-oss-parent</artifactId>
         <groupId>org.kill-bill.billing</groupId>
-<<<<<<< HEAD
         <version>0.100</version>
     </parent>
     <artifactId>killbill</artifactId>
-    <version>0.17.0.seventeen-SNAPSHOT</version>
-=======
-        <version>0.94.1</version>
-    </parent>
-    <artifactId>killbill</artifactId>
-    <version>0.16.7-SNAPSHOT</version>
->>>>>>> 0f61be86
+    <version>0.17.0-SNAPSHOT</version>
     <packaging>pom</packaging>
     <name>killbill</name>
     <description>Library for managing recurring subscriptions and the associated billing</description>
