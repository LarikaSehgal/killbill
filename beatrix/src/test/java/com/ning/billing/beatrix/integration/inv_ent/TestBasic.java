--- conflicted
+++ resolved
@@ -161,6 +161,7 @@
         });
     }
 
+
     private DateTime checkAndGetCTD(UUID subscriptionId) {
         SubscriptionData subscription = (SubscriptionData) entitlementUserApi.getSubscriptionFromId(subscriptionId);
         DateTime ctd = subscription.getChargedThroughDate();
@@ -169,15 +170,10 @@
         return ctd;
     }
 
-<<<<<<< HEAD
     @Test(groups = "fast", enabled = true)
-    public void testSimple() throws Exception {
+    public void testBasePlanComplete() throws Exception {
         long DELAY = 5000;
-=======
-    @Test(groups = "fast", enabled = false)
-    public void testBasePlanComplete() throws Exception {
->>>>>>> 39269d44
-
+        
         Account account = accountUserApi.createAccount(getAccountData(), null, null);
         assertNotNull(account);
 
@@ -229,7 +225,7 @@
         clock.setDeltaFromReality(AT_LEAST_ONE_MONTH_MS);
 
         //
-        // CHANGE PAN EOT AND EXPECT NOTHING
+        // CHANGE PLAN EOT AND EXPECT NOTHING
         //
         newTerm = BillingPeriod.MONTHLY;
         newPlanSetName = PriceListSet.DEFAULT_PRICELIST_NAME;
@@ -267,19 +263,15 @@
         busHandler.pushExpectedEvent(NextEvent.CANCEL);
         Interval it = new Interval(lastCtd, clock.getUTCNow());
         clock.addDeltaFromReality(it.toDurationMillis());
-<<<<<<< HEAD
-        assertTrue(busHandler.isCompleted(DELAY));
-=======
-        assertTrue(busHandler.isCompleted(5000));
+        assertTrue(busHandler.isCompleted(DELAY));
 
         //
         // CHECK AGAIN THERE IS NO MORE INVOICES GENERATED
         //
         busHandler.reset();
         clock.addDeltaFromReality(AT_LEAST_ONE_MONTH_MS + 1000);
-        assertTrue(busHandler.isCompleted(2000));
+        assertTrue(busHandler.isCompleted(DELAY));
         lastCtd = checkAndGetCTD(subscription.getId());
->>>>>>> 39269d44
     }
 
 
