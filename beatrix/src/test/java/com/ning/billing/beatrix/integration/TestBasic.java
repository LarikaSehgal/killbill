/*
 * Copyright 2010-2011 Ning, Inc.
 *
 * Ning licenses this file to you under the Apache License, version 2.0
 * (the "License"); you may not use this file except in compliance with the
 * License.  You may obtain a copy of the License at:
 *
 *    http://www.apache.org/licenses/LICENSE-2.0
 *
 * Unless required by applicable law or agreed to in writing, software
 * distributed under the License is distributed on an "AS IS" BASIS, WITHOUT
 * WARRANTIES OR CONDITIONS OF ANY KIND, either express or implied.  See the
 * License for the specific language governing permissions and limitations
 * under the License.
 */

package com.ning.billing.beatrix.integration;

import static org.testng.Assert.assertEquals;
import static org.testng.Assert.assertNotNull;
import static org.testng.Assert.assertTrue;

<<<<<<< HEAD
import java.math.BigDecimal;
import java.util.ArrayList;
import java.util.Iterator;
import java.util.List;
=======
import java.io.IOException;
>>>>>>> 931a845f
import java.util.UUID;

import com.ning.billing.account.api.AccountApiException;
import com.ning.billing.dbi.MysqlTestingHelper;
import com.ning.billing.entitlement.api.user.EntitlementUserApiException;

<<<<<<< HEAD
import com.ning.billing.invoice.api.InvoiceItem;
import com.ning.billing.util.clock.MockClockModule;
import com.sun.org.apache.bcel.internal.generic.NEW;
=======
import org.apache.commons.io.IOUtils;
>>>>>>> 931a845f
import org.apache.commons.lang.RandomStringUtils;
import org.joda.time.DateTime;
import org.joda.time.DateTimeZone;
import org.joda.time.Days;
import org.joda.time.Interval;
import org.skife.jdbi.v2.Handle;
import org.skife.jdbi.v2.IDBI;
import org.skife.jdbi.v2.TransactionCallback;
import org.skife.jdbi.v2.TransactionStatus;
import org.slf4j.Logger;
import org.slf4j.LoggerFactory;

import org.testng.annotations.AfterMethod;
import org.testng.annotations.AfterSuite;

import org.testng.annotations.BeforeMethod;
import org.testng.annotations.BeforeSuite;
import org.testng.annotations.Guice;
import org.testng.annotations.Test;


import com.google.inject.Inject;
import com.ning.billing.account.api.Account;
import com.ning.billing.account.api.AccountData;
import com.ning.billing.account.api.AccountService;
import com.ning.billing.account.api.AccountUserApi;
import com.ning.billing.beatrix.integration.TestBusHandler.NextEvent;
import com.ning.billing.beatrix.lifecycle.Lifecycle;
import com.ning.billing.catalog.api.BillingPeriod;
import com.ning.billing.catalog.api.Currency;
import com.ning.billing.catalog.api.PlanPhaseSpecifier;
import com.ning.billing.catalog.api.PriceListSet;
import com.ning.billing.catalog.api.ProductCategory;
import com.ning.billing.entitlement.api.EntitlementService;
import com.ning.billing.entitlement.api.user.EntitlementUserApi;
import com.ning.billing.entitlement.api.user.SubscriptionBundle;
import com.ning.billing.entitlement.api.user.SubscriptionData;
import com.ning.billing.invoice.api.InvoiceService;
import com.ning.billing.invoice.api.InvoiceUserApi;

import com.ning.billing.util.clock.ClockMock;
import com.ning.billing.util.bus.BusService;

@Guice(modules = {MockModule.class})
public class TestBasic {

    private static final Logger log = LoggerFactory.getLogger(TestBasic.class);
    private static long AT_LEAST_ONE_MONTH_MS =  31L * 24L * 3600L * 1000L;

    @Inject IDBI dbi;

    @Inject
    private ClockMock clock;

    @Inject
    private Lifecycle lifecycle;

    @Inject
    private BusService busService;

    @Inject
    private EntitlementService entitlementService;

    @Inject
    private InvoiceService invoiceService;

    @Inject
    private AccountService accountService;

    @Inject
    private MysqlTestingHelper helper;

    private EntitlementUserApi entitlementUserApi;

    private InvoiceUserApi invoiceUserApi;

    private AccountUserApi accountUserApi;

    private TestBusHandler busHandler;



    private void setupMySQL() throws IOException
    {


        final String accountDdl = IOUtils.toString(TestBasic.class.getResourceAsStream("/com/ning/billing/account/ddl.sql"));
        final String entitlementDdl = IOUtils.toString(TestBasic.class.getResourceAsStream("/com/ning/billing/entitlement/ddl.sql"));
        final String invoiceDdl = IOUtils.toString(TestBasic.class.getResourceAsStream("/com/ning/billing/invoice/ddl.sql"));
        final String paymentDdl = IOUtils.toString(TestBasic.class.getResourceAsStream("/com/ning/billing/payment/ddl.sql"));
        final String utilDdl = IOUtils.toString(TestBasic.class.getResourceAsStream("/com/ning/billing/util/ddl.sql"));

        helper.startMysql();

        helper.initDb(accountDdl);
        helper.initDb(entitlementDdl);
        helper.initDb(invoiceDdl);
        helper.initDb(paymentDdl);
        helper.initDb(utilDdl);
    }

    @BeforeSuite(alwaysRun = true)
    public void setup() throws Exception{

        setupMySQL();

        /**
         * Initialize lifecyle for subset of services
         */
        busHandler = new TestBusHandler();
        lifecycle.fireStartupSequencePriorEventRegistration();
        busService.getBus().register(busHandler);
        lifecycle.fireStartupSequencePostEventRegistration();



        /**
         * Retrieve APIs
         */
        entitlementUserApi = entitlementService.getUserApi();
        invoiceUserApi = invoiceService.getUserApi();
        accountUserApi = accountService.getAccountUserApi();
    }

    @AfterSuite(alwaysRun = true)
    public void tearDown() throws Exception {
        lifecycle.fireShutdownSequencePriorEventUnRegistration();
        busService.getBus().unregister(busHandler);
        lifecycle.fireShutdownSequencePostEventUnRegistration();
    }


    @BeforeMethod(alwaysRun = true)
    public void setupTest() {

        log.warn("\n");
        log.warn("RESET TEST FRAMEWORK\n\n");
        busHandler.reset();
        clock.resetDeltaFromReality();
        cleanupData();
    }

    @AfterMethod(alwaysRun = true)
    public void cleanupTest() {
        log.warn("DONE WITH TEST\n");
    }

    private void cleanupData() {
        dbi.inTransaction(new TransactionCallback<Void>() {
            @Override
            public Void inTransaction(Handle h, TransactionStatus status)
                    throws Exception {
                h.execute("truncate table accounts");
                h.execute("truncate table events");
                h.execute("truncate table subscriptions");
                h.execute("truncate table bundles");
                h.execute("truncate table notifications");
                h.execute("truncate table claimed_notifications");
                h.execute("truncate table invoices");
                h.execute("truncate table fixed_invoice_items");
                h.execute("truncate table recurring_invoice_items");
                h.execute("truncate table tag_definitions");
                h.execute("truncate table tags");
                h.execute("truncate table custom_fields");
                h.execute("truncate table invoice_payments");
                h.execute("truncate table payment_attempts");
                h.execute("truncate table payments");
                return null;
            }
        });
    }

    private void verifyTestResult(UUID accountId, UUID subscriptionId, InvoiceTestResult expectedResult) {
        SubscriptionData subscription = (SubscriptionData) entitlementUserApi.getSubscriptionFromId(subscriptionId);

        List<InvoiceItem> invoiceItems = invoiceUserApi.getInvoiceItemsByAccount(accountId);
        Iterator<InvoiceItem> invoiceItemIterator = invoiceItems.iterator();
        while (invoiceItemIterator.hasNext()) {
            InvoiceItem item = invoiceItemIterator.next();

            for (InvoiceItemData data : expectedResult.getItems()) {
                if (item.getStartDate().compareTo(data.getStartDate()) == 0) {
                    if (item.getEndDate().compareTo(data.getEndDate()) == 0) {
                        if (item.getAmount().compareTo(data.getAmount()) == 0) {
                            invoiceItemIterator.remove();
                        }
                    }
                }
            }
        }

        assertEquals(invoiceItems.size(), 0);

        DateTime ctd = subscription.getChargedThroughDate();
        assertNotNull(ctd);
        log.info("Checking CTD: " + ctd.toString() + "; clock is " + clock.getUTCNow().toString());
        assertTrue(clock.getUTCNow().isBefore(ctd));
        assertTrue(ctd.compareTo(expectedResult.getChargeThroughDate()) == 0);
    }

    @Test(groups = "slow", enabled = true)
    public void testBasePlanCompleteWithBillingDayInPast() throws Exception {
<<<<<<< HEAD
        List<InvoiceTestResult> expectedTestResults = new ArrayList<InvoiceTestResult>();
        DateTime startDate = new DateTime(2012, 2, 1, 0, 3, 42, 0);
        testBasePlanComplete(startDate, 31, expectedTestResults);
=======
        testBasePlanComplete(clock.getUTCNow().minusDays(1).getDayOfMonth(), false);
>>>>>>> 931a845f
    }

    @Test(groups = "slow", enabled = true)
    public void testBasePlanCompleteWithBillingDayPresent() throws Exception {
<<<<<<< HEAD
        List<InvoiceTestResult> expectedTestResults = new ArrayList<InvoiceTestResult>();
        DateTime startDate = new DateTime(2012, 2, 1, 0, 3, 42, 0);
        testBasePlanComplete(startDate, 1, expectedTestResults);
=======
        testBasePlanComplete(clock.getUTCNow().getDayOfMonth(), false);
>>>>>>> 931a845f
    }

    @Test(groups = "slow", enabled = true)
    public void testBasePlanCompleteWithBillingDayAlignedWithTrial() throws Exception {
<<<<<<< HEAD
        List<InvoiceTestResult> expectedTestResults = new ArrayList<InvoiceTestResult>();
        DateTime startDate = new DateTime(2012, 2, 1, 0, 3, 42, 0);
        testBasePlanComplete(startDate, 2, expectedTestResults);
    }

    @Test(groups = "fast", enabled = true)
    public void testBasePlanCompleteWithBillingDayInFuture() throws Exception {
        List<InvoiceTestResult> expectedTestResults = new ArrayList<InvoiceTestResult>();
        DateTime startDate = new DateTime(2012, 2, 1, 0, 3, 42, 0);
=======
        testBasePlanComplete(clock.getUTCNow().plusDays(30).getDayOfMonth(), false);
    }

    @Test(groups = "slow", enabled = true)
    public void testBasePlanCompleteWithBillingDayInFuture() throws Exception {
        testBasePlanComplete(clock.getUTCNow().plusDays(2).getDayOfMonth(), true);
    }
>>>>>>> 931a845f

        DateTime firstCTD = new DateTime(2012, 3, 2, 0, 3, 42, 0);
        List<InvoiceItemData> firstItemList = new ArrayList<InvoiceItemData>();
        firstItemList.add(new InvoiceItemData(BigDecimal.ZERO, startDate,firstCTD));
        expectedTestResults.add(new InvoiceTestResult(firstCTD, firstItemList));

        testBasePlanComplete(startDate, 3, expectedTestResults);
    }

    private void waitForDebug() throws Exception {
        Thread.sleep(600000);
    }

<<<<<<< HEAD
    @Test(groups = "stress", enabled = false)
=======

    @Test(groups = "stress", enabled = true)
>>>>>>> 931a845f
    public void stressTest() throws Exception {
        final int maxIterations = 7;
        int curIteration = maxIterations;
        for (curIteration = 0; curIteration < maxIterations; curIteration++) {
            log.info("################################  ITERATION " + curIteration + "  #########################");
            Thread.sleep(1000);
            setupTest();
            testBasePlanCompleteWithBillingDayPresent();
            Thread.sleep(1000);
            setupTest();
            testBasePlanCompleteWithBillingDayInPast();
            Thread.sleep(1000);
            setupTest();
            testBasePlanCompleteWithBillingDayAlignedWithTrial();
            Thread.sleep(1000);
            setupTest();
            testBasePlanCompleteWithBillingDayInFuture();
        }
    }

<<<<<<< HEAD
    private void testBasePlanComplete(DateTime initialCreationDate, int billingDay, List<InvoiceTestResult> expectedResults) throws Exception {
=======
    private void testBasePlanComplete(int billingDay, boolean prorationExpected) throws Exception {
>>>>>>> 931a845f
        long DELAY = 5000;

        Account account = accountUserApi.createAccount(getAccountData(billingDay), null, null);
        UUID accountId = account.getId();
        assertNotNull(account);

        // set clock to the initial start date
        clock.setDeltaFromReality(initialCreationDate.getMillis() - DateTime.now().getMillis());
        SubscriptionBundle bundle = entitlementUserApi.createBundleForAccount(account.getId(), "whatever");

        String productName = "Shotgun";
        BillingPeriod term = BillingPeriod.MONTHLY;
        String planSetName = PriceListSet.DEFAULT_PRICELIST_NAME;

        Iterator<InvoiceTestResult> testItemIterator = expectedResults.iterator();

        //
        // CREATE SUBSCRIPTION AND EXPECT BOTH EVENTS: NextEvent.CREATE NextEvent.INVOICE
        //
        busHandler.pushExpectedEvent(NextEvent.CREATE);
        busHandler.pushExpectedEvent(NextEvent.INVOICE);
        SubscriptionData subscription = (SubscriptionData) entitlementUserApi.createSubscription(bundle.getId(),
                new PlanPhaseSpecifier(productName, ProductCategory.BASE, term, planSetName, null), null);
        assertNotNull(subscription);

        assertTrue(busHandler.isCompleted(DELAY));
        log.info("testSimple passed first busHandler checkpoint.");

        //
        // VERIFY CTD HAS BEEN SET
        //

        verifyTestResult(accountId, subscription.getId(), testItemIterator.next());

        //
        // CHANGE PLAN IMMEDIATELY AND EXPECT BOTH EVENTS: NextEvent.CHANGE NextEvent.INVOICE
        //
        busHandler.pushExpectedEvent(NextEvent.CHANGE);
        busHandler.pushExpectedEvent(NextEvent.INVOICE);

        BillingPeriod newTerm = BillingPeriod.MONTHLY;
        String newPlanSetName = PriceListSet.DEFAULT_PRICELIST_NAME;
        String newProductName = "Assault-Rifle";
        subscription.changePlan(newProductName, newTerm, newPlanSetName, clock.getUTCNow());

        assertTrue(busHandler.isCompleted(DELAY));
        log.info("testSimple passed second busHandler checkpoint.");

        //
        // VERIFY AGAIN CTD HAS BEEN SET
        //
        verifyTestResult(accountId, subscription.getId(), testItemIterator.next());

        //
        // MOVE TIME TO AFTER TRIAL AND EXPECT BOTH EVENTS :  NextEvent.PHASE NextEvent.INVOICE
        //
        busHandler.pushExpectedEvent(NextEvent.PHASE);
        busHandler.pushExpectedEvent(NextEvent.INVOICE);
        busHandler.pushExpectedEvent(NextEvent.PAYMENT);

        if (prorationExpected) {
            busHandler.pushExpectedEvent(NextEvent.INVOICE);
            busHandler.pushExpectedEvent(NextEvent.PAYMENT);
        }

        clock.setDeltaFromReality(AT_LEAST_ONE_MONTH_MS);

        assertTrue(busHandler.isCompleted(DELAY));

        //
        // CHANGE PLAN EOT AND EXPECT NOTHING
        //
        newTerm = BillingPeriod.MONTHLY;
        newPlanSetName = PriceListSet.DEFAULT_PRICELIST_NAME;
        newProductName = "Pistol";
        subscription = (SubscriptionData) entitlementUserApi.getSubscriptionFromId(subscription.getId());
        subscription.changePlan(newProductName, newTerm, newPlanSetName, clock.getUTCNow());
        log.info("testSimple has passed third busHandler checkpoint (no events)");

        //
        // MOVE TIME AFTER CTD AND EXPECT BOTH EVENTS : NextEvent.CHANGE NextEvent.INVOICE
        //
        busHandler.pushExpectedEvent(NextEvent.CHANGE);
        busHandler.pushExpectedEvent(NextEvent.INVOICE);
        busHandler.pushExpectedEvent(NextEvent.PAYMENT);
        //clock.addDeltaFromReality(ctd.getMillis() - clock.getUTCNow().getMillis());
        clock.addDeltaFromReality(AT_LEAST_ONE_MONTH_MS + 1000);

        //waitForDebug();

        assertTrue(busHandler.isCompleted(DELAY));
        log.info("testSimple passed fourth busHandler checkpoint.");

        //
        // MOVE TIME AFTER NEXT BILL CYCLE DAY AND EXPECT EVENT : NextEvent.INVOICE
        //
        int maxCycles = 3;
        do {
            busHandler.pushExpectedEvent(NextEvent.INVOICE);
            busHandler.pushExpectedEvent(NextEvent.PAYMENT);
            clock.addDeltaFromReality(AT_LEAST_ONE_MONTH_MS + 1000);
            assertTrue(busHandler.isCompleted(DELAY));
            verifyTestResult(accountId, subscription.getId(), testItemIterator.next());
        } while (maxCycles-- > 0);

        //
        // FINALLY CANCEL SUBSCRIPTION EOT
        //
        subscription = (SubscriptionData) entitlementUserApi.getSubscriptionFromId(subscription.getId());
        subscription.cancel(clock.getUTCNow(), false);

<<<<<<< HEAD
//        // MOVE AFTER CANCEL DATE AND EXPECT EVENT : NextEvent.CANCEL
//        busHandler.pushExpectedEvent(NextEvent.CANCEL);
//        Interval it = new Interval(clock.getUTCNow(), lastCtd);
//        clock.addDeltaFromReality(it.toDurationMillis());
//        assertTrue(busHandler.isCompleted(DELAY));
//
//        //
//        // CHECK AGAIN THERE IS NO MORE INVOICES GENERATED
//        //
//        busHandler.reset();
//        clock.addDeltaFromReality(AT_LEAST_ONE_MONTH_MS + 1000);
//        assertTrue(busHandler.isCompleted(DELAY));
//
//
//        subscription = (SubscriptionData) entitlementUserApi.getSubscriptionFromId(subscription.getId());
//        lastCtd = subscription.getChargedThroughDate();
//        assertNotNull(lastCtd);
//        log.info("Checking CTD: " + lastCtd.toString() + "; clock is " + clock.getUTCNow().toString());
//        assertTrue(lastCtd.isBefore(clock.getUTCNow()));
=======
        // MOVE AFTER CANCEL DATE AND EXPECT EVENT : NextEvent.CANCEL
        busHandler.pushExpectedEvent(NextEvent.CANCEL);
        Interval it = new Interval(clock.getUTCNow(), lastCtd);
        clock.addDeltaFromReality(it.toDurationMillis());
        assertTrue(busHandler.isCompleted(DELAY));

        //
        // CHECK AGAIN THERE IS NO MORE INVOICES GENERATED
        //
        busHandler.reset();
        clock.addDeltaFromReality(AT_LEAST_ONE_MONTH_MS + 1000);
        assertTrue(busHandler.isCompleted(DELAY));


        subscription = (SubscriptionData) entitlementUserApi.getSubscriptionFromId(subscription.getId());
        lastCtd = subscription.getChargedThroughDate();
        assertNotNull(lastCtd);
        log.info("Checking CTD: " + lastCtd.toString() + "; clock is " + clock.getUTCNow().toString());
        assertTrue(lastCtd.isBefore(clock.getUTCNow()));

        // The invoice system is still working to verify there is nothing to do
        Thread.sleep(3000);
        log.info("TEST PASSED !");
>>>>>>> 931a845f
    }

    @Test(enabled=false)
    public void testHappyPath() throws AccountApiException, EntitlementUserApiException {
        long DELAY = 5000 * 10;

        Account account = accountUserApi.createAccount(getAccountData(3), null, null);
        assertNotNull(account);

        SubscriptionBundle bundle = entitlementUserApi.createBundleForAccount(account.getId(), "whatever");

        String productName = "Shotgun";
        BillingPeriod term = BillingPeriod.MONTHLY;
        String planSetName = PriceListSet.DEFAULT_PRICELIST_NAME;

        busHandler.pushExpectedEvent(NextEvent.CREATE);
        busHandler.pushExpectedEvent(NextEvent.INVOICE);
        SubscriptionData subscription = (SubscriptionData) entitlementUserApi.createSubscription(bundle.getId(),
                new PlanPhaseSpecifier(productName, ProductCategory.BASE, term, planSetName, null), null);
        assertNotNull(subscription);

        assertTrue(busHandler.isCompleted(DELAY));

        busHandler.pushExpectedEvent(NextEvent.CHANGE);
        busHandler.pushExpectedEvent(NextEvent.INVOICE);
        BillingPeriod newTerm = BillingPeriod.MONTHLY;
        String newPlanSetName = PriceListSet.DEFAULT_PRICELIST_NAME;
        String newProductName = "Assault-Rifle";
        subscription.changePlan(newProductName, newTerm, newPlanSetName, clock.getUTCNow());

        assertTrue(busHandler.isCompleted(DELAY));

        busHandler.pushExpectedEvent(NextEvent.PHASE);
        busHandler.pushExpectedEvent(NextEvent.INVOICE);
        clock.setDeltaFromReality(AT_LEAST_ONE_MONTH_MS);
        assertTrue(busHandler.isCompleted(DELAY));

    }

    protected AccountData getAccountData(final int billingDay) {

        final String someRandomKey = RandomStringUtils.randomAlphanumeric(10);
        AccountData accountData = new AccountData() {
            @Override
            public String getName() {
                return "firstName lastName";
            }
            @Override
            public int getFirstNameLength() {
                return "firstName".length();
            }
            @Override
            public String getEmail() {
                return  someRandomKey + "@laposte.fr";
            }
            @Override
            public String getPhone() {
                return "4152876341";
            }
            @Override
            public String getExternalKey() {
                return someRandomKey;
            }
            @Override
            public int getBillCycleDay() {
                return billingDay;
            }
            @Override
            public Currency getCurrency() {
                return Currency.USD;
            }
            @Override
            public String getPaymentProviderName() {
                return MockModule.PLUGIN_NAME;
            }

            @Override
            public DateTimeZone getTimeZone() {
                return null;
            }

            @Override
            public String getLocale() {
                return null;
            }

            @Override
            public String getAddress1() {
                return null;
            }

            @Override
            public String getAddress2() {
                return null;
            }

            @Override
            public String getCompanyName() {
                return null;
            }

            @Override
            public String getCity() {
                return null;
            }

            @Override
            public String getStateOrProvince() {
                return null;
            }

            @Override
            public String getPostalCode() {
                return null;
            }

            @Override
            public String getCountry() {
                return null;
            }
        };
        return accountData;
    }

    private class InvoiceTestResult {
        private final DateTime chargeThroughDate;
        private final List<InvoiceItemData> items;

        private InvoiceTestResult(DateTime chargeThroughDate, List<InvoiceItemData> items) {
            this.chargeThroughDate = chargeThroughDate;
            this.items = items;
        }

        public DateTime getChargeThroughDate() {
            return chargeThroughDate;
        }

        public List<InvoiceItemData> getItems() {
            return items;
        }
    }

    private class InvoiceItemData {
        private final BigDecimal amount;
        private final DateTime startDate;
        private final DateTime endDate;

        private InvoiceItemData(BigDecimal amount, DateTime startDate, DateTime endDate) {
            this.amount = amount;
            this.startDate = startDate;
            this.endDate = endDate;
        }

        public BigDecimal getAmount() {
            return amount;
        }

        public DateTime getStartDate() {
            return startDate;
        }

        public DateTime getEndDate() {
            return endDate;
        }
    }
}<|MERGE_RESOLUTION|>--- conflicted
+++ resolved
@@ -20,27 +20,20 @@
 import static org.testng.Assert.assertNotNull;
 import static org.testng.Assert.assertTrue;
 
-<<<<<<< HEAD
+import java.io.IOException;
 import java.math.BigDecimal;
 import java.util.ArrayList;
 import java.util.Iterator;
 import java.util.List;
-=======
-import java.io.IOException;
->>>>>>> 931a845f
 import java.util.UUID;
 
 import com.ning.billing.account.api.AccountApiException;
 import com.ning.billing.dbi.MysqlTestingHelper;
 import com.ning.billing.entitlement.api.user.EntitlementUserApiException;
 
-<<<<<<< HEAD
+import com.ning.billing.invoice.api.Invoice;
 import com.ning.billing.invoice.api.InvoiceItem;
-import com.ning.billing.util.clock.MockClockModule;
-import com.sun.org.apache.bcel.internal.generic.NEW;
-=======
 import org.apache.commons.io.IOUtils;
->>>>>>> 931a845f
 import org.apache.commons.lang.RandomStringUtils;
 import org.joda.time.DateTime;
 import org.joda.time.DateTimeZone;
@@ -213,96 +206,69 @@
         });
     }
 
-    private void verifyTestResult(UUID accountId, UUID subscriptionId, InvoiceTestResult expectedResult) {
+    private void verifyTestResult(UUID accountId, UUID subscriptionId,
+                                  DateTime startDate, DateTime endDate,
+                                  BigDecimal amount, DateTime chargeThroughDate) {
         SubscriptionData subscription = (SubscriptionData) entitlementUserApi.getSubscriptionFromId(subscriptionId);
 
         List<InvoiceItem> invoiceItems = invoiceUserApi.getInvoiceItemsByAccount(accountId);
+        boolean wasFound = false;
+
         Iterator<InvoiceItem> invoiceItemIterator = invoiceItems.iterator();
         while (invoiceItemIterator.hasNext()) {
             InvoiceItem item = invoiceItemIterator.next();
-
-            for (InvoiceItemData data : expectedResult.getItems()) {
-                if (item.getStartDate().compareTo(data.getStartDate()) == 0) {
-                    if (item.getEndDate().compareTo(data.getEndDate()) == 0) {
-                        if (item.getAmount().compareTo(data.getAmount()) == 0) {
-                            invoiceItemIterator.remove();
-                        }
+            if (item.getStartDate().compareTo(removeMillis(startDate)) == 0) {
+                if (item.getEndDate().compareTo(removeMillis(endDate)) == 0) {
+                    if (item.getAmount().compareTo(amount) == 0) {
+                        wasFound = true;
+                        break;
                     }
                 }
             }
         }
 
-        assertEquals(invoiceItems.size(), 0);
+        assertTrue(wasFound);
 
         DateTime ctd = subscription.getChargedThroughDate();
         assertNotNull(ctd);
         log.info("Checking CTD: " + ctd.toString() + "; clock is " + clock.getUTCNow().toString());
         assertTrue(clock.getUTCNow().isBefore(ctd));
-        assertTrue(ctd.compareTo(expectedResult.getChargeThroughDate()) == 0);
-    }
-
-    @Test(groups = "slow", enabled = true)
+        assertTrue(ctd.compareTo(removeMillis(chargeThroughDate)) == 0);
+    }
+
+    private DateTime removeMillis(DateTime input) {
+        return input.toMutableDateTime().millisOfSecond().set(0).toDateTime();
+    }
+
+    @Test(groups = "fast", enabled = false)
     public void testBasePlanCompleteWithBillingDayInPast() throws Exception {
-<<<<<<< HEAD
-        List<InvoiceTestResult> expectedTestResults = new ArrayList<InvoiceTestResult>();
         DateTime startDate = new DateTime(2012, 2, 1, 0, 3, 42, 0);
-        testBasePlanComplete(startDate, 31, expectedTestResults);
-=======
-        testBasePlanComplete(clock.getUTCNow().minusDays(1).getDayOfMonth(), false);
->>>>>>> 931a845f
-    }
-
-    @Test(groups = "slow", enabled = true)
+        testBasePlanComplete(startDate, 31, false);
+    }
+
+    @Test(groups = "fast", enabled = false)
     public void testBasePlanCompleteWithBillingDayPresent() throws Exception {
-<<<<<<< HEAD
-        List<InvoiceTestResult> expectedTestResults = new ArrayList<InvoiceTestResult>();
         DateTime startDate = new DateTime(2012, 2, 1, 0, 3, 42, 0);
-        testBasePlanComplete(startDate, 1, expectedTestResults);
-=======
-        testBasePlanComplete(clock.getUTCNow().getDayOfMonth(), false);
->>>>>>> 931a845f
-    }
-
-    @Test(groups = "slow", enabled = true)
+        testBasePlanComplete(startDate, 1, false);
+    }
+
+    @Test(groups = "fast", enabled = false)
     public void testBasePlanCompleteWithBillingDayAlignedWithTrial() throws Exception {
-<<<<<<< HEAD
-        List<InvoiceTestResult> expectedTestResults = new ArrayList<InvoiceTestResult>();
         DateTime startDate = new DateTime(2012, 2, 1, 0, 3, 42, 0);
-        testBasePlanComplete(startDate, 2, expectedTestResults);
+        testBasePlanComplete(startDate, 2, false);
     }
 
     @Test(groups = "fast", enabled = true)
     public void testBasePlanCompleteWithBillingDayInFuture() throws Exception {
-        List<InvoiceTestResult> expectedTestResults = new ArrayList<InvoiceTestResult>();
         DateTime startDate = new DateTime(2012, 2, 1, 0, 3, 42, 0);
-=======
-        testBasePlanComplete(clock.getUTCNow().plusDays(30).getDayOfMonth(), false);
-    }
-
-    @Test(groups = "slow", enabled = true)
-    public void testBasePlanCompleteWithBillingDayInFuture() throws Exception {
-        testBasePlanComplete(clock.getUTCNow().plusDays(2).getDayOfMonth(), true);
-    }
->>>>>>> 931a845f
-
-        DateTime firstCTD = new DateTime(2012, 3, 2, 0, 3, 42, 0);
-        List<InvoiceItemData> firstItemList = new ArrayList<InvoiceItemData>();
-        firstItemList.add(new InvoiceItemData(BigDecimal.ZERO, startDate,firstCTD));
-        expectedTestResults.add(new InvoiceTestResult(firstCTD, firstItemList));
-
-        testBasePlanComplete(startDate, 3, expectedTestResults);
+        testBasePlanComplete(startDate, 3, true);
     }
 
     private void waitForDebug() throws Exception {
         Thread.sleep(600000);
     }
 
-<<<<<<< HEAD
     @Test(groups = "stress", enabled = false)
-=======
-
-    @Test(groups = "stress", enabled = true)
->>>>>>> 931a845f
     public void stressTest() throws Exception {
         final int maxIterations = 7;
         int curIteration = maxIterations;
@@ -323,12 +289,9 @@
         }
     }
 
-<<<<<<< HEAD
-    private void testBasePlanComplete(DateTime initialCreationDate, int billingDay, List<InvoiceTestResult> expectedResults) throws Exception {
-=======
-    private void testBasePlanComplete(int billingDay, boolean prorationExpected) throws Exception {
->>>>>>> 931a845f
-        long DELAY = 5000;
+    private void testBasePlanComplete(DateTime initialCreationDate, int billingDay,
+                                      boolean proRationExpected) throws Exception {
+        long DELAY = 5000 * 10;
 
         Account account = accountUserApi.createAccount(getAccountData(billingDay), null, null);
         UUID accountId = account.getId();
@@ -342,8 +305,6 @@
         BillingPeriod term = BillingPeriod.MONTHLY;
         String planSetName = PriceListSet.DEFAULT_PRICELIST_NAME;
 
-        Iterator<InvoiceTestResult> testItemIterator = expectedResults.iterator();
-
         //
         // CREATE SUBSCRIPTION AND EXPECT BOTH EVENTS: NextEvent.CREATE NextEvent.INVOICE
         //
@@ -359,8 +320,10 @@
         //
         // VERIFY CTD HAS BEEN SET
         //
-
-        verifyTestResult(accountId, subscription.getId(), testItemIterator.next());
+        DateTime startDate = subscription.getCurrentPhaseStart();
+        DateTime endDate = startDate.plusDays(30);
+        BigDecimal price = subscription.getCurrentPhase().getFixedPrice().getPrice(Currency.USD);
+        verifyTestResult(accountId, subscription.getId(), startDate, endDate, price, endDate);
 
         //
         // CHANGE PLAN IMMEDIATELY AND EXPECT BOTH EVENTS: NextEvent.CHANGE NextEvent.INVOICE
@@ -379,7 +342,10 @@
         //
         // VERIFY AGAIN CTD HAS BEEN SET
         //
-        verifyTestResult(accountId, subscription.getId(), testItemIterator.next());
+        startDate = subscription.getCurrentPhaseStart();
+        endDate = startDate.plusMonths(1);
+        price = subscription.getCurrentPhase().getFixedPrice().getPrice(Currency.USD);
+        verifyTestResult(accountId, subscription.getId(), startDate, endDate, price, endDate);
 
         //
         // MOVE TIME TO AFTER TRIAL AND EXPECT BOTH EVENTS :  NextEvent.PHASE NextEvent.INVOICE
@@ -388,7 +354,7 @@
         busHandler.pushExpectedEvent(NextEvent.INVOICE);
         busHandler.pushExpectedEvent(NextEvent.PAYMENT);
 
-        if (prorationExpected) {
+        if (proRationExpected) {
             busHandler.pushExpectedEvent(NextEvent.INVOICE);
             busHandler.pushExpectedEvent(NextEvent.PAYMENT);
         }
@@ -425,12 +391,14 @@
         // MOVE TIME AFTER NEXT BILL CYCLE DAY AND EXPECT EVENT : NextEvent.INVOICE
         //
         int maxCycles = 3;
+        startDate = endDate;
+        endDate = startDate.plusMonths(1);
         do {
             busHandler.pushExpectedEvent(NextEvent.INVOICE);
             busHandler.pushExpectedEvent(NextEvent.PAYMENT);
             clock.addDeltaFromReality(AT_LEAST_ONE_MONTH_MS + 1000);
             assertTrue(busHandler.isCompleted(DELAY));
-            verifyTestResult(accountId, subscription.getId(), testItemIterator.next());
+            verifyTestResult(accountId, subscription.getId(), startDate, endDate, price, endDate);
         } while (maxCycles-- > 0);
 
         //
@@ -439,30 +407,9 @@
         subscription = (SubscriptionData) entitlementUserApi.getSubscriptionFromId(subscription.getId());
         subscription.cancel(clock.getUTCNow(), false);
 
-<<<<<<< HEAD
-//        // MOVE AFTER CANCEL DATE AND EXPECT EVENT : NextEvent.CANCEL
-//        busHandler.pushExpectedEvent(NextEvent.CANCEL);
-//        Interval it = new Interval(clock.getUTCNow(), lastCtd);
-//        clock.addDeltaFromReality(it.toDurationMillis());
-//        assertTrue(busHandler.isCompleted(DELAY));
-//
-//        //
-//        // CHECK AGAIN THERE IS NO MORE INVOICES GENERATED
-//        //
-//        busHandler.reset();
-//        clock.addDeltaFromReality(AT_LEAST_ONE_MONTH_MS + 1000);
-//        assertTrue(busHandler.isCompleted(DELAY));
-//
-//
-//        subscription = (SubscriptionData) entitlementUserApi.getSubscriptionFromId(subscription.getId());
-//        lastCtd = subscription.getChargedThroughDate();
-//        assertNotNull(lastCtd);
-//        log.info("Checking CTD: " + lastCtd.toString() + "; clock is " + clock.getUTCNow().toString());
-//        assertTrue(lastCtd.isBefore(clock.getUTCNow()));
-=======
         // MOVE AFTER CANCEL DATE AND EXPECT EVENT : NextEvent.CANCEL
         busHandler.pushExpectedEvent(NextEvent.CANCEL);
-        Interval it = new Interval(clock.getUTCNow(), lastCtd);
+        Interval it = new Interval(clock.getUTCNow(), endDate);
         clock.addDeltaFromReality(it.toDurationMillis());
         assertTrue(busHandler.isCompleted(DELAY));
 
@@ -473,17 +420,15 @@
         clock.addDeltaFromReality(AT_LEAST_ONE_MONTH_MS + 1000);
         assertTrue(busHandler.isCompleted(DELAY));
 
-
         subscription = (SubscriptionData) entitlementUserApi.getSubscriptionFromId(subscription.getId());
-        lastCtd = subscription.getChargedThroughDate();
+        DateTime lastCtd = subscription.getChargedThroughDate();
         assertNotNull(lastCtd);
         log.info("Checking CTD: " + lastCtd.toString() + "; clock is " + clock.getUTCNow().toString());
         assertTrue(lastCtd.isBefore(clock.getUTCNow()));
 
         // The invoice system is still working to verify there is nothing to do
-        Thread.sleep(3000);
+        Thread.sleep(DELAY);
         log.info("TEST PASSED !");
->>>>>>> 931a845f
     }
 
     @Test(enabled=false)
@@ -607,46 +552,4 @@
         };
         return accountData;
     }
-
-    private class InvoiceTestResult {
-        private final DateTime chargeThroughDate;
-        private final List<InvoiceItemData> items;
-
-        private InvoiceTestResult(DateTime chargeThroughDate, List<InvoiceItemData> items) {
-            this.chargeThroughDate = chargeThroughDate;
-            this.items = items;
-        }
-
-        public DateTime getChargeThroughDate() {
-            return chargeThroughDate;
-        }
-
-        public List<InvoiceItemData> getItems() {
-            return items;
-        }
-    }
-
-    private class InvoiceItemData {
-        private final BigDecimal amount;
-        private final DateTime startDate;
-        private final DateTime endDate;
-
-        private InvoiceItemData(BigDecimal amount, DateTime startDate, DateTime endDate) {
-            this.amount = amount;
-            this.startDate = startDate;
-            this.endDate = endDate;
-        }
-
-        public BigDecimal getAmount() {
-            return amount;
-        }
-
-        public DateTime getStartDate() {
-            return startDate;
-        }
-
-        public DateTime getEndDate() {
-            return endDate;
-        }
-    }
 }