/*
 * Copyright 2010-2011 Ning, Inc.
 *
 * Ning licenses this file to you under the Apache License, version 2.0
 * (the "License"); you may not use this file except in compliance with the
 * License.  You may obtain a copy of the License at:
 *
 *    http://www.apache.org/licenses/LICENSE-2.0
 *
 * Unless required by applicable law or agreed to in writing, software
 * distributed under the License is distributed on an "AS IS" BASIS, WITHOUT
 * WARRANTIES OR CONDITIONS OF ANY KIND, either express or implied.  See the
 * License for the specific language governing permissions and limitations
 * under the License.
 */

package com.ning.billing.beatrix.integration.payment;

import static org.testng.Assert.assertNotNull;

import java.util.UUID;

import com.ning.billing.payment.api.DefaultPaymentAttempt;
import org.testng.annotations.AfterMethod;
import org.testng.annotations.BeforeClass;
import org.testng.annotations.BeforeMethod;
import org.testng.annotations.Guice;
import org.testng.annotations.Test;

import com.google.inject.Inject;
import com.ning.billing.account.api.Account;
import com.ning.billing.account.api.AccountApiException;
import com.ning.billing.account.api.AccountUserApi;
import com.ning.billing.account.glue.AccountModuleWithMocks;
import com.ning.billing.invoice.api.Invoice;
import com.ning.billing.invoice.api.InvoicePayment;
import com.ning.billing.invoice.api.InvoicePaymentApi;
import com.ning.billing.invoice.glue.InvoiceModuleWithMocks;
import com.ning.billing.mock.BrainDeadProxyFactory;
import com.ning.billing.mock.BrainDeadProxyFactory.ZombieControl;
import com.ning.billing.mock.glue.MockJunctionModule;
import com.ning.billing.payment.RequestProcessor;
import com.ning.billing.payment.api.PaymentAttempt;
<<<<<<< HEAD
import com.ning.billing.payment.api.PaymentAttempt.PaymentAttemptStatus;
import com.ning.billing.payment.setup.PaymentTestModuleWithMocks;
=======
>>>>>>> 6bc860a8
import com.ning.billing.util.bus.Bus;
import com.ning.billing.util.bus.Bus.EventBusException;
import com.ning.billing.util.callcontext.CallContext;
import com.ning.billing.util.callcontext.TestCallContext;
import com.ning.billing.util.entity.EntityPersistenceException;

@Test
@Guice(modules = { PaymentTestModule.class, AccountModuleWithMocks.class, InvoiceModuleWithMocks.class, MockJunctionModule.class})
public class TestNotifyInvoicePaymentApi {
    @Inject
    private Bus eventBus;
    @Inject
    private RequestProcessor invoiceProcessor;
    @Inject
    private InvoicePaymentApi invoicePaymentApi;
    @Inject
    private TestHelper testHelper;
    @Inject
    private AccountUserApi accountApi;

    private CallContext context = new TestCallContext("Payment Api Tests");

    @BeforeClass(alwaysRun = true)
    public void setUpClass() {
        ((ZombieControl)accountApi).addResult("getAccountById", BrainDeadProxyFactory.ZOMBIE_VOID);
    }
    
    @BeforeMethod(alwaysRun = true)
    public void setUp() throws EventBusException {
        eventBus.start();
        eventBus.register(invoiceProcessor);
    }

    @AfterMethod(alwaysRun = true)
    public void tearDown() throws EventBusException {
        eventBus.unregister(invoiceProcessor);
        eventBus.stop();
    }

    @Test
    public void testNotifyPaymentSuccess() throws AccountApiException, EntityPersistenceException {
        final Account account = testHelper.createTestCreditCardAccount();
        final Invoice invoice = testHelper.createTestInvoice(account);

<<<<<<< HEAD
        PaymentAttempt paymentAttempt = new PaymentAttempt(UUID.randomUUID(), invoice, PaymentAttemptStatus.COMPLETED_SUCCESS);
=======
        PaymentAttempt paymentAttempt = new DefaultPaymentAttempt(UUID.randomUUID(), invoice);
>>>>>>> 6bc860a8

        invoicePaymentApi.notifyOfPaymentAttempt(invoice.getId(),
                                     invoice.getBalance(),
                                     invoice.getCurrency(),
                                     paymentAttempt.getId(),
                                     paymentAttempt.getPaymentAttemptDate(),
                                     context);

        InvoicePayment invoicePayment = invoicePaymentApi.getInvoicePayment(paymentAttempt.getId());

        assertNotNull(invoicePayment);
    }

    @Test
    public void testNotifyPaymentFailure() throws AccountApiException, EntityPersistenceException {
        final Account account = testHelper.createTestCreditCardAccount();
        final Invoice invoice = testHelper.createTestInvoice(account);

<<<<<<< HEAD
        PaymentAttempt paymentAttempt = new PaymentAttempt(UUID.randomUUID(), invoice, PaymentAttemptStatus.COMPLETED_SUCCESS);
=======
        PaymentAttempt paymentAttempt = new DefaultPaymentAttempt(UUID.randomUUID(), invoice);
>>>>>>> 6bc860a8
        invoicePaymentApi.notifyOfPaymentAttempt(invoice.getId(),
                                                 paymentAttempt.getId(),
                                                 paymentAttempt.getPaymentAttemptDate(),
                                                 context);

        InvoicePayment invoicePayment = invoicePaymentApi.getInvoicePayment(paymentAttempt.getId());

        assertNotNull(invoicePayment);
    }

}<|MERGE_RESOLUTION|>--- conflicted
+++ resolved
@@ -21,6 +21,8 @@
 import java.util.UUID;
 
 import com.ning.billing.payment.api.DefaultPaymentAttempt;
+import com.ning.billing.payment.api.PaymentAttempt.PaymentAttemptStatus;
+
 import org.testng.annotations.AfterMethod;
 import org.testng.annotations.BeforeClass;
 import org.testng.annotations.BeforeMethod;
@@ -41,11 +43,6 @@
 import com.ning.billing.mock.glue.MockJunctionModule;
 import com.ning.billing.payment.RequestProcessor;
 import com.ning.billing.payment.api.PaymentAttempt;
-<<<<<<< HEAD
-import com.ning.billing.payment.api.PaymentAttempt.PaymentAttemptStatus;
-import com.ning.billing.payment.setup.PaymentTestModuleWithMocks;
-=======
->>>>>>> 6bc860a8
 import com.ning.billing.util.bus.Bus;
 import com.ning.billing.util.bus.Bus.EventBusException;
 import com.ning.billing.util.callcontext.CallContext;
@@ -90,11 +87,7 @@
         final Account account = testHelper.createTestCreditCardAccount();
         final Invoice invoice = testHelper.createTestInvoice(account);
 
-<<<<<<< HEAD
-        PaymentAttempt paymentAttempt = new PaymentAttempt(UUID.randomUUID(), invoice, PaymentAttemptStatus.COMPLETED_SUCCESS);
-=======
-        PaymentAttempt paymentAttempt = new DefaultPaymentAttempt(UUID.randomUUID(), invoice);
->>>>>>> 6bc860a8
+        PaymentAttempt paymentAttempt = new DefaultPaymentAttempt(UUID.randomUUID(), invoice, PaymentAttemptStatus.COMPLETED_SUCCESS);
 
         invoicePaymentApi.notifyOfPaymentAttempt(invoice.getId(),
                                      invoice.getBalance(),
@@ -113,11 +106,8 @@
         final Account account = testHelper.createTestCreditCardAccount();
         final Invoice invoice = testHelper.createTestInvoice(account);
 
-<<<<<<< HEAD
-        PaymentAttempt paymentAttempt = new PaymentAttempt(UUID.randomUUID(), invoice, PaymentAttemptStatus.COMPLETED_SUCCESS);
-=======
-        PaymentAttempt paymentAttempt = new DefaultPaymentAttempt(UUID.randomUUID(), invoice);
->>>>>>> 6bc860a8
+
+        PaymentAttempt paymentAttempt = new DefaultPaymentAttempt(UUID.randomUUID(), invoice, PaymentAttemptStatus.COMPLETED_SUCCESS);
         invoicePaymentApi.notifyOfPaymentAttempt(invoice.getId(),
                                                  paymentAttempt.getId(),
                                                  paymentAttempt.getPaymentAttemptDate(),
