/*
 * Copyright 2010-2011 Ning, Inc.
 *
 * Ning licenses this file to you under the Apache License, version 2.0
 * (the "License"); you may not use this file except in compliance with the
 * License.  You may obtain a copy of the License at:
 *
 *    http://www.apache.org/licenses/LICENSE-2.0
 *
 * Unless required by applicable law or agreed to in writing, software
 * distributed under the License is distributed on an "AS IS" BASIS, WITHOUT
 * WARRANTIES OR CONDITIONS OF ANY KIND, either express or implied.  See the
 * License for the specific language governing permissions and limitations
 * under the License.
 */

package com.ning.billing.entitlement.engine.core;


<<<<<<< HEAD
import java.util.Iterator;
import java.util.List;
import java.util.UUID;

=======
>>>>>>> 608dd9f6
import org.joda.time.DateTime;
import org.slf4j.Logger;
import org.slf4j.LoggerFactory;

import com.google.inject.Inject;
import com.ning.billing.catalog.api.CatalogService;
import com.ning.billing.catalog.api.Plan;
import com.ning.billing.catalog.api.ProductCategory;
import com.ning.billing.config.EntitlementConfig;
import com.ning.billing.entitlement.alignment.PlanAligner;
import com.ning.billing.entitlement.alignment.TimedPhase;
import com.ning.billing.entitlement.api.EntitlementService;
import com.ning.billing.entitlement.api.billing.DefaultEntitlementBillingApi;
import com.ning.billing.entitlement.api.billing.EntitlementBillingApi;
import com.ning.billing.entitlement.api.migration.DefaultEntitlementMigrationApi;
import com.ning.billing.entitlement.api.migration.EntitlementMigrationApi;
import com.ning.billing.entitlement.api.user.DefaultEntitlementUserApi;
import com.ning.billing.entitlement.api.user.EntitlementUserApi;
import com.ning.billing.entitlement.api.user.Subscription;
import com.ning.billing.entitlement.api.user.Subscription.SubscriptionState;
import com.ning.billing.entitlement.api.user.SubscriptionData;
import com.ning.billing.entitlement.engine.addon.AddonUtils;
import com.ning.billing.entitlement.engine.dao.EntitlementDao;
import com.ning.billing.entitlement.events.EntitlementEvent;
import com.ning.billing.entitlement.events.EntitlementEvent.EventType;
import com.ning.billing.entitlement.events.phase.PhaseEvent;
import com.ning.billing.entitlement.events.phase.PhaseEventData;
import com.ning.billing.entitlement.events.user.ApiEvent;
import com.ning.billing.entitlement.events.user.ApiEventBuilder;
import com.ning.billing.entitlement.events.user.ApiEventCancel;
import com.ning.billing.entitlement.exceptions.EntitlementError;
import com.ning.billing.lifecycle.LifecycleHandlerType;
import com.ning.billing.lifecycle.LifecycleHandlerType.LifecycleLevel;
import com.ning.billing.util.clock.Clock;
import com.ning.billing.util.bus.Bus;
import com.ning.billing.util.bus.Bus.EventBusException;
import com.ning.billing.util.notificationq.NotificationConfig;
import com.ning.billing.util.notificationq.NotificationQueue;
import com.ning.billing.util.notificationq.NotificationQueueService;
import com.ning.billing.util.notificationq.NotificationQueueService.NotificationQueueAlreadyExists;
import com.ning.billing.util.notificationq.NotificationQueueService.NotificationQueueHandler;

public class Engine implements EventListener, EntitlementService {

    public static final String NOTIFICATION_QUEUE_NAME = "subscription-events";
    public static final String ENTITLEMENT_SERVICE_NAME = "entitlement-service";

    private final static Logger log = LoggerFactory.getLogger(Engine.class);

    private final Clock clock;
    private final EntitlementDao dao;
    private final PlanAligner planAligner;
    private final EntitlementUserApi userApi;
    private final EntitlementBillingApi billingApi;
    private final EntitlementMigrationApi migrationApi;
<<<<<<< HEAD
    private final AddonUtils addonUtils;
    private final EventBus eventBus;
=======
    private final Bus eventBus;
>>>>>>> 608dd9f6
    private final EntitlementConfig config;
    private final NotificationQueueService notificationQueueService;

    private NotificationQueue subscritionEventQueue;

    @Inject
    public Engine(Clock clock, EntitlementDao dao, PlanAligner planAligner,
            EntitlementConfig config, DefaultEntitlementUserApi userApi,
<<<<<<< HEAD
            DefaultEntitlementBillingApi billingApi, DefaultEntitlementTestApi testApi,
            DefaultEntitlementMigrationApi migrationApi, AddonUtils addonUtils, EventBus eventBus,
=======
            DefaultEntitlementBillingApi billingApi,
            DefaultEntitlementMigrationApi migrationApi, Bus eventBus,
>>>>>>> 608dd9f6
            NotificationQueueService notificationQueueService) {
        super();
        this.clock = clock;
        this.dao = dao;
        this.planAligner = planAligner;
        this.userApi = userApi;
        this.billingApi = billingApi;
        this.migrationApi = migrationApi;
        this.addonUtils = addonUtils;
        this.config = config;
        this.eventBus = eventBus;
        this.notificationQueueService = notificationQueueService;
    }

    @Override
    public String getName() {
        return ENTITLEMENT_SERVICE_NAME;
    }

    @LifecycleHandlerType(LifecycleLevel.INIT_SERVICE)
    public void initialize() {

        try {
            subscritionEventQueue = notificationQueueService.createNotificationQueue(ENTITLEMENT_SERVICE_NAME,
                    NOTIFICATION_QUEUE_NAME,
                    new NotificationQueueHandler() {
                @Override
                public void handleReadyNotification(String notificationKey, DateTime eventDateTime) {
                    EntitlementEvent event = dao.getEventById(UUID.fromString(notificationKey));
                    if (event == null) {
                        log.warn("Failed to extract event for notification key {}", notificationKey);
                    } else {
                        processEventReady(event);
                    }
                }
            },
            new NotificationConfig() {
                @Override
                public boolean isNotificationProcessingOff() {
                    return config.isEventProcessingOff();
                }
                @Override
                public long getNotificationSleepTimeMs() {
                    return config.getNotificationSleepTimeMs();
                }
                @Override
                public int getDaoMaxReadyEvents() {
                    return config.getDaoMaxReadyEvents();
                }
                @Override
                public long getDaoClaimTimeMs() {
                    return config.getDaoMaxReadyEvents();
                }
            });
        } catch (NotificationQueueAlreadyExists e) {
            throw new RuntimeException(e);
        }
    }

    @LifecycleHandlerType(LifecycleLevel.START_SERVICE)
    public void start() {
        subscritionEventQueue.startQueue();
    }

    @LifecycleHandlerType(LifecycleLevel.STOP_SERVICE)
    public void stop() {
        if (subscritionEventQueue != null) {
            subscritionEventQueue.stopQueue();
         }
    }

    @Override
    public EntitlementUserApi getUserApi() {
        return userApi;
    }

    @Override
    public EntitlementBillingApi getBillingApi() {
        return billingApi;
    }


    @Override
    public EntitlementMigrationApi getMigrationApi() {
        return migrationApi;
    }


    @Override
    public void processEventReady(EntitlementEvent event) {
        if (!event.isActive()) {
            return;
        }
        SubscriptionData subscription = (SubscriptionData) dao.getSubscriptionFromId(event.getSubscriptionId());
        if (subscription == null) {
            log.warn("Failed to retrieve subscription for id %s", event.getSubscriptionId());
            return;
        }
        //
        // Do any internal processing on that event before we send the event to the bus
        //
        if (event.getType() == EventType.PHASE) {
            onPhaseEvent(subscription);
        } else if (event.getType() == EventType.API_USER &&
                subscription.getCategory() == ProductCategory.BASE) {
            onBasePlanEvent(subscription, (ApiEvent) event);
        }
        try {
            eventBus.post(subscription.getTransitionFromEvent(event));
        } catch (EventBusException e) {
            log.warn("Failed to post entitlement event " + event, e);
        }
    }

<<<<<<< HEAD
    private void waitForNotificationStartCompletion() {
        waitForNotificationEventCompletion(true);
    }

    private void waitForNotificationStopCompletion() {
        waitForNotificationEventCompletion(false);
    }

    private void waitForNotificationEventCompletion(boolean startEvent) {

        long ini = System.nanoTime();
        synchronized(this) {
            do {
                if ((startEvent ? startedNotificationThread : stoppedNotificationThread)) {
                    break;
                }
                try {
                    this.wait(NOTIFICATION_THREAD_WAIT_INCREMENT_MS);
                } catch (InterruptedException e ) {
                    Thread.currentThread().interrupt();
                    throw new EntitlementError(e);
                }
            } while (!(startEvent ? startedNotificationThread : stoppedNotificationThread) &&
                    (System.nanoTime() - ini) / NANO_TO_MS < MAX_NOTIFICATION_THREAD_WAIT_MS);

            if (!(startEvent ? startedNotificationThread : stoppedNotificationThread)) {
                log.error("Could not {} notification thread in {} msec !!!",
                        (startEvent ? "start" : "stop"),
                        MAX_NOTIFICATION_THREAD_WAIT_MS);
                throw new EntitlementError("Failed to start service!!");
            }
            log.info("Notification thread has been {} in {} ms",
                    (startEvent ? "started" : "stopped"),
                    (System.nanoTime() - ini) / NANO_TO_MS);
        }
    }

    private void onPhaseEvent(SubscriptionData subscription) {
=======
    private void insertNextPhaseEvent(SubscriptionData subscription) {
>>>>>>> 608dd9f6
        try {
            DateTime now = clock.getUTCNow();
            TimedPhase nextTimedPhase = planAligner.getNextTimedPhase(subscription, now, now);
            PhaseEvent nextPhaseEvent = (nextTimedPhase != null) ?
                    PhaseEventData.getNextPhaseEvent(nextTimedPhase.getPhase().getName(), subscription, now, nextTimedPhase.getStartPhase()) :
                        null;
            if (nextPhaseEvent != null) {
                dao.createNextPhaseEvent(subscription.getId(), nextPhaseEvent);
            }
        } catch (EntitlementError e) {
            log.error(String.format("Failed to insert next phase for subscription %s", subscription.getId()), e);
        }
    }

    private void onBasePlanEvent(SubscriptionData baseSubscription, ApiEvent event) {

        DateTime now = clock.getUTCNow();

        List<Subscription> subscriptions = dao.getSubscriptions(baseSubscription.getBundleId());
        Iterator<Subscription> it = subscriptions.iterator();
        while (it.hasNext()) {
            SubscriptionData cur = (SubscriptionData) it.next();
            if (cur.getState() == SubscriptionState.CANCELLED ||
                    cur.getCategory() != ProductCategory.ADD_ON) {
                continue;
            }
            Plan addonCurrentPlan = cur.getCurrentPlan();
            if (addonUtils.isAddonIncluded(baseSubscription, addonCurrentPlan) ||
                    ! addonUtils.isAddonAvailable(baseSubscription, addonCurrentPlan)) {
                //
                // Perform AO cancellation using the effectiveDate of the BP
                //
                EntitlementEvent cancelEvent = new ApiEventCancel(new ApiEventBuilder()
                .setSubscriptionId(cur.getId())
                .setActiveVersion(cur.getActiveVersion())
                .setProcessedDate(now)
                .setEffectiveDate(event.getEffectiveDate())
                .setRequestedDate(now));
                dao.cancelSubscription(cur.getId(), cancelEvent);
            }
        }
    }
}<|MERGE_RESOLUTION|>--- conflicted
+++ resolved
@@ -17,19 +17,18 @@
 package com.ning.billing.entitlement.engine.core;
 
 
-<<<<<<< HEAD
+
 import java.util.Iterator;
 import java.util.List;
 import java.util.UUID;
 
-=======
->>>>>>> 608dd9f6
+
 import org.joda.time.DateTime;
 import org.slf4j.Logger;
 import org.slf4j.LoggerFactory;
 
 import com.google.inject.Inject;
-import com.ning.billing.catalog.api.CatalogService;
+
 import com.ning.billing.catalog.api.Plan;
 import com.ning.billing.catalog.api.ProductCategory;
 import com.ning.billing.config.EntitlementConfig;
@@ -79,12 +78,9 @@
     private final EntitlementUserApi userApi;
     private final EntitlementBillingApi billingApi;
     private final EntitlementMigrationApi migrationApi;
-<<<<<<< HEAD
     private final AddonUtils addonUtils;
-    private final EventBus eventBus;
-=======
     private final Bus eventBus;
->>>>>>> 608dd9f6
+
     private final EntitlementConfig config;
     private final NotificationQueueService notificationQueueService;
 
@@ -93,13 +89,8 @@
     @Inject
     public Engine(Clock clock, EntitlementDao dao, PlanAligner planAligner,
             EntitlementConfig config, DefaultEntitlementUserApi userApi,
-<<<<<<< HEAD
-            DefaultEntitlementBillingApi billingApi, DefaultEntitlementTestApi testApi,
-            DefaultEntitlementMigrationApi migrationApi, AddonUtils addonUtils, EventBus eventBus,
-=======
             DefaultEntitlementBillingApi billingApi,
-            DefaultEntitlementMigrationApi migrationApi, Bus eventBus,
->>>>>>> 608dd9f6
+            DefaultEntitlementMigrationApi migrationApi, AddonUtils addonUtils, Bus eventBus,
             NotificationQueueService notificationQueueService) {
         super();
         this.clock = clock;
@@ -214,48 +205,8 @@
         }
     }
 
-<<<<<<< HEAD
-    private void waitForNotificationStartCompletion() {
-        waitForNotificationEventCompletion(true);
-    }
-
-    private void waitForNotificationStopCompletion() {
-        waitForNotificationEventCompletion(false);
-    }
-
-    private void waitForNotificationEventCompletion(boolean startEvent) {
-
-        long ini = System.nanoTime();
-        synchronized(this) {
-            do {
-                if ((startEvent ? startedNotificationThread : stoppedNotificationThread)) {
-                    break;
-                }
-                try {
-                    this.wait(NOTIFICATION_THREAD_WAIT_INCREMENT_MS);
-                } catch (InterruptedException e ) {
-                    Thread.currentThread().interrupt();
-                    throw new EntitlementError(e);
-                }
-            } while (!(startEvent ? startedNotificationThread : stoppedNotificationThread) &&
-                    (System.nanoTime() - ini) / NANO_TO_MS < MAX_NOTIFICATION_THREAD_WAIT_MS);
-
-            if (!(startEvent ? startedNotificationThread : stoppedNotificationThread)) {
-                log.error("Could not {} notification thread in {} msec !!!",
-                        (startEvent ? "start" : "stop"),
-                        MAX_NOTIFICATION_THREAD_WAIT_MS);
-                throw new EntitlementError("Failed to start service!!");
-            }
-            log.info("Notification thread has been {} in {} ms",
-                    (startEvent ? "started" : "stopped"),
-                    (System.nanoTime() - ini) / NANO_TO_MS);
-        }
-    }
 
     private void onPhaseEvent(SubscriptionData subscription) {
-=======
-    private void insertNextPhaseEvent(SubscriptionData subscription) {
->>>>>>> 608dd9f6
         try {
             DateTime now = clock.getUTCNow();
             TimedPhase nextTimedPhase = planAligner.getNextTimedPhase(subscription, now, now);
