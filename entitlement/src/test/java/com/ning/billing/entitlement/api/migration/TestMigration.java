/*
 * Copyright 2010-2011 Ning, Inc.
 *
 * Ning licenses this file to you under the Apache License, version 2.0
 * (the "License"); you may not use this file except in compliance with the
 * License.  You may obtain a copy of the License at:
 *
 *    http://www.apache.org/licenses/LICENSE-2.0
 *
 * Unless required by applicable law or agreed to in writing, software
 * distributed under the License is distributed on an "AS IS" BASIS, WITHOUT
 * WARRANTIES OR CONDITIONS OF ANY KIND, either express or implied.  See the
 * License for the specific language governing permissions and limitations
 * under the License.
 */

package com.ning.billing.entitlement.api.migration;

import static org.testng.Assert.assertEquals;
import static org.testng.Assert.assertNotNull;
import static org.testng.Assert.assertNull;
import static org.testng.Assert.assertTrue;

import java.util.ArrayList;
import java.util.LinkedList;
import java.util.List;
import java.util.UUID;

import org.joda.time.DateTime;
import org.testng.Assert;

import com.ning.billing.catalog.api.BillingPeriod;
import com.ning.billing.catalog.api.Duration;
import com.ning.billing.catalog.api.PhaseType;
import com.ning.billing.catalog.api.PlanPhaseSpecifier;
import com.ning.billing.catalog.api.PriceListSet;
import com.ning.billing.catalog.api.ProductCategory;
import com.ning.billing.entitlement.api.ApiTestListener.NextEvent;
import com.ning.billing.entitlement.api.TestApiBase;
import com.ning.billing.entitlement.api.migration.EntitlementMigrationApi.EntitlementAccountMigration;
import com.ning.billing.entitlement.api.migration.EntitlementMigrationApi.EntitlementBundleMigration;
import com.ning.billing.entitlement.api.migration.EntitlementMigrationApi.EntitlementSubscriptionMigration;
import com.ning.billing.entitlement.api.migration.EntitlementMigrationApi.EntitlementSubscriptionMigrationCase;
import com.ning.billing.entitlement.api.user.Subscription;
import com.ning.billing.entitlement.api.user.Subscription.SubscriptionState;
import com.ning.billing.entitlement.api.user.SubscriptionBundle;
import org.testng.annotations.Test;

@Test(groups = {"slow"})
public abstract class TestMigration extends TestApiBase {
    public void testSingleBasePlan() {

        try {
            final DateTime startDate = clock.getUTCNow().minusMonths(2);
            DateTime beforeMigration = clock.getUTCNow();
            EntitlementAccountMigration toBeMigrated = createAccountWithRegularBasePlan(startDate);
            DateTime afterMigration = clock.getUTCNow();

            testListener.pushExpectedEvent(NextEvent.MIGRATE_ENTITLEMENT);
            migrationApi.migrate(toBeMigrated, context);
            assertTrue(testListener.isCompleted(5000));

            List<SubscriptionBundle> bundles = entitlementApi.getBundlesForAccount(toBeMigrated.getAccountKey());
            assertEquals(bundles.size(), 1);
            SubscriptionBundle bundle = bundles.get(0);

            List<Subscription> subscriptions = entitlementApi.getSubscriptionsForBundle(bundle.getId());
            assertEquals(subscriptions.size(), 1);
            Subscription subscription = subscriptions.get(0);
            assertDateWithin(subscription.getStartDate(), beforeMigration, afterMigration);
            assertEquals(subscription.getEndDate(), null);
            assertEquals(subscription.getCurrentPriceList(), PriceListSet.DEFAULT_PRICELIST_NAME);
            assertEquals(subscription.getCurrentPhase().getPhaseType(), PhaseType.EVERGREEN);
            assertEquals(subscription.getState(), SubscriptionState.ACTIVE);
            assertEquals(subscription.getCurrentPlan().getName(), "assault-rifle-annual");
            assertEquals(subscription.getChargedThroughDate(), startDate.plusYears(1));
        } catch (EntitlementMigrationApiException e) {
            Assert.fail("", e);
        }
    }

    public void testPlanWithAddOn() {
        try {
            DateTime beforeMigration = clock.getUTCNow();
            final DateTime initalBPStart = clock.getUTCNow().minusMonths(3);
            final DateTime initalAddonStart = clock.getUTCNow().minusMonths(1).plusDays(7);
            EntitlementAccountMigration toBeMigrated = createAccountWithRegularBasePlanAndAddons(initalBPStart, initalAddonStart);
            DateTime afterMigration = clock.getUTCNow();

            testListener.pushExpectedEvent(NextEvent.MIGRATE_ENTITLEMENT);
            testListener.pushExpectedEvent(NextEvent.MIGRATE_ENTITLEMENT);
<<<<<<< HEAD
            migrationApi.migrate(toBeMigrated);
=======
            migrationApi.migrate(toBeMigrated, context);
>>>>>>> 067c9d4b
            assertTrue(testListener.isCompleted(5000));

            List<SubscriptionBundle> bundles = entitlementApi.getBundlesForAccount(toBeMigrated.getAccountKey());
            assertEquals(bundles.size(), 1);
            SubscriptionBundle bundle = bundles.get(0);

            List<Subscription> subscriptions = entitlementApi.getSubscriptionsForBundle(bundle.getId());
            assertEquals(subscriptions.size(), 2);

            Subscription baseSubscription = (subscriptions.get(0).getCurrentPlan().getProduct().getCategory() == ProductCategory.BASE) ?
                    subscriptions.get(0) : subscriptions.get(1);
            assertDateWithin(baseSubscription.getStartDate(), beforeMigration, afterMigration);
            assertEquals(baseSubscription.getEndDate(), null);
            assertEquals(baseSubscription.getCurrentPriceList(), PriceListSet.DEFAULT_PRICELIST_NAME);
            assertEquals(baseSubscription.getCurrentPhase().getPhaseType(), PhaseType.EVERGREEN);
            assertEquals(baseSubscription.getState(), SubscriptionState.ACTIVE);
            assertEquals(baseSubscription.getCurrentPlan().getName(), "shotgun-annual");
            assertEquals(baseSubscription.getChargedThroughDate(), initalBPStart.plusYears(1));

            Subscription aoSubscription = (subscriptions.get(0).getCurrentPlan().getProduct().getCategory() == ProductCategory.ADD_ON) ?
                    subscriptions.get(0) : subscriptions.get(1);
            assertEquals(aoSubscription.getStartDate(), initalAddonStart);
            assertEquals(aoSubscription.getEndDate(), null);
            assertEquals(aoSubscription.getCurrentPriceList(), PriceListSet.DEFAULT_PRICELIST_NAME);
            assertEquals(aoSubscription.getCurrentPhase().getPhaseType(), PhaseType.DISCOUNT);
            assertEquals(aoSubscription.getState(), SubscriptionState.ACTIVE);
            assertEquals(aoSubscription.getCurrentPlan().getName(), "telescopic-scope-monthly");
            assertEquals(aoSubscription.getChargedThroughDate(), initalAddonStart.plusMonths(1));

        } catch (EntitlementMigrationApiException e) {
            Assert.fail("", e);
        }
    }

    public void testSingleBasePlanFutureCancelled() {

        try {

            final DateTime startDate = clock.getUTCNow().minusMonths(1);
            DateTime beforeMigration = clock.getUTCNow();
            EntitlementAccountMigration toBeMigrated = createAccountWithRegularBasePlanFutreCancelled(startDate);
            DateTime afterMigration = clock.getUTCNow();

            testListener.pushExpectedEvent(NextEvent.MIGRATE_ENTITLEMENT);
            migrationApi.migrate(toBeMigrated, context);
            assertTrue(testListener.isCompleted(5000));

            List<SubscriptionBundle> bundles = entitlementApi.getBundlesForAccount(toBeMigrated.getAccountKey());
            assertEquals(bundles.size(), 1);
            SubscriptionBundle bundle = bundles.get(0);
            //assertEquals(bundle.getStartDate(), effectiveDate);

            List<Subscription> subscriptions = entitlementApi.getSubscriptionsForBundle(bundle.getId());
            assertEquals(subscriptions.size(), 1);
            Subscription subscription = subscriptions.get(0);
            assertDateWithin(subscription.getStartDate(), beforeMigration, afterMigration);
            assertEquals(subscription.getCurrentPriceList(), PriceListSet.DEFAULT_PRICELIST_NAME);
            assertEquals(subscription.getCurrentPhase().getPhaseType(), PhaseType.EVERGREEN);
            assertEquals(subscription.getState(), SubscriptionState.ACTIVE);
            assertEquals(subscription.getCurrentPlan().getName(), "assault-rifle-annual");
            assertEquals(subscription.getChargedThroughDate(), startDate.plusYears(1));

            testListener.pushExpectedEvent(NextEvent.MIGRATE_BILLING);
            testListener.pushExpectedEvent(NextEvent.CANCEL);
            Duration oneYear = getDurationYear(1);
            clock.setDeltaFromReality(oneYear, 0);
            assertTrue(testListener.isCompleted(5000));

            assertDateWithin(subscription.getStartDate(), beforeMigration, afterMigration);
            assertNotNull(subscription.getEndDate());
            assertTrue(subscription.getEndDate().isAfterNow());
            assertEquals(subscription.getCurrentPriceList(), PriceListSet.DEFAULT_PRICELIST_NAME);
            assertEquals(subscription.getCurrentPhase(), null);
            assertEquals(subscription.getState(), SubscriptionState.CANCELLED);
            assertNull(subscription.getCurrentPlan());

        } catch (EntitlementMigrationApiException e) {
            Assert.fail("", e);
        }
    }

    public void testSingleBasePlanWithPendingPhase() {

        try {
            final DateTime trialDate = clock.getUTCNow().minusDays(10);
            EntitlementAccountMigration toBeMigrated = createAccountFuturePendingPhase(trialDate);

            testListener.pushExpectedEvent(NextEvent.MIGRATE_ENTITLEMENT);
            migrationApi.migrate(toBeMigrated, context);
            assertTrue(testListener.isCompleted(5000));

            List<SubscriptionBundle> bundles = entitlementApi.getBundlesForAccount(toBeMigrated.getAccountKey());
            assertEquals(bundles.size(), 1);
            SubscriptionBundle bundle = bundles.get(0);

            List<Subscription> subscriptions = entitlementApi.getSubscriptionsForBundle(bundle.getId());
            assertEquals(subscriptions.size(), 1);
            Subscription subscription = subscriptions.get(0);

            assertEquals(subscription.getStartDate(), trialDate);
            assertEquals(subscription.getEndDate(), null);
            assertEquals(subscription.getCurrentPriceList(), PriceListSet.DEFAULT_PRICELIST_NAME);
            assertEquals(subscription.getCurrentPhase().getPhaseType(), PhaseType.TRIAL);
            assertEquals(subscription.getState(), SubscriptionState.ACTIVE);
            assertEquals(subscription.getCurrentPlan().getName(), "assault-rifle-monthly");
            assertEquals(subscription.getChargedThroughDate(), trialDate.plusDays(30));

            testListener.pushExpectedEvent(NextEvent.MIGRATE_BILLING);
            testListener.pushExpectedEvent(NextEvent.PHASE);
            Duration thirtyDays = getDurationDay(30);
            clock.setDeltaFromReality(thirtyDays, 0);
            assertTrue(testListener.isCompleted(5000));

            assertEquals(subscription.getStartDate(), trialDate);
            assertEquals(subscription.getEndDate(), null);
            assertEquals(subscription.getCurrentPriceList(), PriceListSet.DEFAULT_PRICELIST_NAME);
            assertEquals(subscription.getCurrentPhase().getPhaseType(), PhaseType.EVERGREEN);
            assertEquals(subscription.getState(), SubscriptionState.ACTIVE);
            assertEquals(subscription.getCurrentPlan().getName(), "assault-rifle-monthly");
            assertEquals(subscription.getCurrentPhase().getName(), "assault-rifle-monthly-evergreen");

        } catch (EntitlementMigrationApiException e) {
            Assert.fail("", e);
        }
    }

    public void testSingleBasePlanWithPendingChange() {

        try {
            DateTime beforeMigration = clock.getUTCNow();
            EntitlementAccountMigration toBeMigrated = createAccountFuturePendingChange();
            DateTime afterMigration = clock.getUTCNow();

            testListener.pushExpectedEvent(NextEvent.MIGRATE_ENTITLEMENT);
            migrationApi.migrate(toBeMigrated, context);
            assertTrue(testListener.isCompleted(5000));

            List<SubscriptionBundle> bundles = entitlementApi.getBundlesForAccount(toBeMigrated.getAccountKey());
            assertEquals(bundles.size(), 1);
            SubscriptionBundle bundle = bundles.get(0);

            List<Subscription> subscriptions = entitlementApi.getSubscriptionsForBundle(bundle.getId());
            assertEquals(subscriptions.size(), 1);
            Subscription subscription = subscriptions.get(0);
            assertDateWithin(subscription.getStartDate(), beforeMigration, afterMigration);
            assertEquals(subscription.getEndDate(), null);
            assertEquals(subscription.getCurrentPriceList(), PriceListSet.DEFAULT_PRICELIST_NAME);
            assertEquals(subscription.getCurrentPhase().getPhaseType(), PhaseType.EVERGREEN);
            assertEquals(subscription.getState(), SubscriptionState.ACTIVE);
            assertEquals(subscription.getCurrentPlan().getName(), "assault-rifle-monthly");

            testListener.pushExpectedEvent(NextEvent.CHANGE);
            Duration oneMonth = getDurationMonth(1);
            clock.setDeltaFromReality(oneMonth, 0);
            assertTrue(testListener.isCompleted(5000));

            assertDateWithin(subscription.getStartDate(), beforeMigration, afterMigration);
            assertEquals(subscription.getEndDate(), null);
            assertEquals(subscription.getCurrentPriceList(), PriceListSet.DEFAULT_PRICELIST_NAME);

            assertEquals(subscription.getCurrentPhase().getPhaseType(), PhaseType.EVERGREEN);
            assertEquals(subscription.getState(), SubscriptionState.ACTIVE);
            assertEquals(subscription.getCurrentPlan().getName(), "shotgun-annual");

        } catch (EntitlementMigrationApiException e) {
            Assert.fail("", e);
        }
    }


    private EntitlementAccountMigration createAccountTest(final List<List<EntitlementSubscriptionMigrationCaseWithCTD>> cases) {

        return new EntitlementAccountMigration() {

            private final UUID accountId = UUID.randomUUID();

            @Override
            public EntitlementBundleMigration[] getBundles() {
                List<EntitlementBundleMigration> bundles = new ArrayList<EntitlementBundleMigration>();
                EntitlementBundleMigration bundle0 = new EntitlementBundleMigration() {

                    @Override
                    public EntitlementSubscriptionMigration[] getSubscriptions() {

                        EntitlementSubscriptionMigration[] result = new EntitlementSubscriptionMigration[cases.size()];

                        for (int i = 0; i < cases.size(); i++) {

                            final List<EntitlementSubscriptionMigrationCaseWithCTD> curCases = cases.get(i);
                            EntitlementSubscriptionMigration subscription = new EntitlementSubscriptionMigration() {
                                @Override
                                public EntitlementSubscriptionMigrationCaseWithCTD[] getSubscriptionCases() {
                                    return curCases.toArray(new EntitlementSubscriptionMigrationCaseWithCTD[curCases.size()]);
                                }
                                @Override
                                public ProductCategory getCategory() {
<<<<<<< HEAD
                                    return curCases.get(0).getPlanPhaseSpecifer().getProductCategory();
=======
                                    return curCases.get(0).getPlanPhaseSpecifier().getProductCategory();
>>>>>>> 067c9d4b
                                }
                                @Override
                                public DateTime getChargedThroughDate() {
                                    for (EntitlementSubscriptionMigrationCaseWithCTD cur :curCases) {
                                        if (cur.getChargedThroughDate() != null) {
                                            return cur.getChargedThroughDate();
                                        }
                                    }
                                    return null;
                                }
                            };
                            result[i] = subscription;
                        }
                        return result;
                    }
                    @Override
                    public String getBundleKey() {
                        return "12345";
                    }
                };
                bundles.add(bundle0);
                return bundles.toArray(new EntitlementBundleMigration[bundles.size()]);
            }

            @Override
            public UUID getAccountKey() {
                return accountId;
            }
        };
    }

    private EntitlementAccountMigration createAccountWithRegularBasePlanAndAddons(final DateTime initialBPstart, final DateTime initalAddonStart) {

        List<EntitlementSubscriptionMigrationCaseWithCTD> cases = new LinkedList<EntitlementSubscriptionMigrationCaseWithCTD>();
        cases.add(new EntitlementSubscriptionMigrationCaseWithCTD(
                new PlanPhaseSpecifier("Shotgun", ProductCategory.BASE, BillingPeriod.ANNUAL, PriceListSet.DEFAULT_PRICELIST_NAME, PhaseType.EVERGREEN),
                initialBPstart,
                null,
                initialBPstart.plusYears(1)));

        List<EntitlementSubscriptionMigrationCaseWithCTD> firstAddOnCases = new LinkedList<EntitlementSubscriptionMigrationCaseWithCTD>();
        firstAddOnCases.add(new EntitlementSubscriptionMigrationCaseWithCTD(
                new PlanPhaseSpecifier("Telescopic-Scope", ProductCategory.ADD_ON, BillingPeriod.MONTHLY, PriceListSet.DEFAULT_PRICELIST_NAME, PhaseType.DISCOUNT),
                initalAddonStart,
                initalAddonStart.plusMonths(1),
                initalAddonStart.plusMonths(1)));
        firstAddOnCases.add(new EntitlementSubscriptionMigrationCaseWithCTD(
                new PlanPhaseSpecifier("Telescopic-Scope", ProductCategory.ADD_ON, BillingPeriod.MONTHLY, PriceListSet.DEFAULT_PRICELIST_NAME, PhaseType.EVERGREEN),
                initalAddonStart.plusMonths(1),
                null,
                null));


        List<List<EntitlementSubscriptionMigrationCaseWithCTD>> input = new ArrayList<List<EntitlementSubscriptionMigrationCaseWithCTD>>();
        input.add(cases);
        input.add(firstAddOnCases);
        return createAccountTest(input);
    }

    private EntitlementAccountMigration createAccountWithRegularBasePlan(final DateTime startDate) {
        List<EntitlementSubscriptionMigrationCaseWithCTD> cases = new LinkedList<EntitlementSubscriptionMigrationCaseWithCTD>();
        cases.add(new EntitlementSubscriptionMigrationCaseWithCTD(
                new PlanPhaseSpecifier("Assault-Rifle", ProductCategory.BASE, BillingPeriod.ANNUAL, PriceListSet.DEFAULT_PRICELIST_NAME, PhaseType.EVERGREEN),
                startDate,
                null,
                startDate.plusYears(1)));
        List<List<EntitlementSubscriptionMigrationCaseWithCTD>> input = new ArrayList<List<EntitlementSubscriptionMigrationCaseWithCTD>>();
        input.add(cases);
        return createAccountTest(input);
    }

    private EntitlementAccountMigration createAccountWithRegularBasePlanFutreCancelled(final DateTime startDate) {
        List<EntitlementSubscriptionMigrationCaseWithCTD> cases = new LinkedList<EntitlementSubscriptionMigrationCaseWithCTD>();
        cases.add(new EntitlementSubscriptionMigrationCaseWithCTD(
                new PlanPhaseSpecifier("Assault-Rifle", ProductCategory.BASE, BillingPeriod.ANNUAL, PriceListSet.DEFAULT_PRICELIST_NAME, PhaseType.EVERGREEN),
                startDate,
                startDate.plusYears(1),
                startDate.plusYears(1)));
        List<List<EntitlementSubscriptionMigrationCaseWithCTD>> input = new ArrayList<List<EntitlementSubscriptionMigrationCaseWithCTD>>();
        input.add(cases);
        return createAccountTest(input);
    }


    private EntitlementAccountMigration createAccountFuturePendingPhase(final DateTime trialDate) {
        List<EntitlementSubscriptionMigrationCaseWithCTD> cases = new LinkedList<EntitlementSubscriptionMigrationCaseWithCTD>();
        cases.add(new EntitlementSubscriptionMigrationCaseWithCTD(
                new PlanPhaseSpecifier("Assault-Rifle", ProductCategory.BASE, BillingPeriod.MONTHLY, PriceListSet.DEFAULT_PRICELIST_NAME, PhaseType.TRIAL),
                trialDate,
                trialDate.plusDays(30),
                trialDate.plusDays(30)));
        cases.add(new EntitlementSubscriptionMigrationCaseWithCTD(
                new PlanPhaseSpecifier("Assault-Rifle", ProductCategory.BASE, BillingPeriod.MONTHLY, PriceListSet.DEFAULT_PRICELIST_NAME, PhaseType.EVERGREEN),
                trialDate.plusDays(30),
                null,
                null));
        List<List<EntitlementSubscriptionMigrationCaseWithCTD>> input = new ArrayList<List<EntitlementSubscriptionMigrationCaseWithCTD>>();
        input.add(cases);
        return createAccountTest(input);
    }

    private EntitlementAccountMigration createAccountFuturePendingChange() {
        List<EntitlementSubscriptionMigrationCaseWithCTD> cases = new LinkedList<EntitlementSubscriptionMigrationCaseWithCTD>();
        final DateTime effectiveDate = clock.getUTCNow().minusDays(10);
        cases.add(new EntitlementSubscriptionMigrationCaseWithCTD(
                new PlanPhaseSpecifier("Assault-Rifle", ProductCategory.BASE, BillingPeriod.MONTHLY, PriceListSet.DEFAULT_PRICELIST_NAME, PhaseType.EVERGREEN),
                effectiveDate,
                effectiveDate.plusMonths(1),
                effectiveDate.plusMonths(1)));
        cases.add(new EntitlementSubscriptionMigrationCaseWithCTD(
                new PlanPhaseSpecifier("Shotgun", ProductCategory.BASE, BillingPeriod.ANNUAL, PriceListSet.DEFAULT_PRICELIST_NAME, PhaseType.EVERGREEN),
                effectiveDate.plusMonths(1).plusDays(1),
                null,
                null));
        List<List<EntitlementSubscriptionMigrationCaseWithCTD>> input = new ArrayList<List<EntitlementSubscriptionMigrationCaseWithCTD>>();
        input.add(cases);
        return createAccountTest(input);
    }


    public static class EntitlementSubscriptionMigrationCaseWithCTD implements EntitlementSubscriptionMigrationCase {

        private final PlanPhaseSpecifier pps;
        private final DateTime effDt;
        private final DateTime cancelDt;
        private final DateTime ctd;

        public EntitlementSubscriptionMigrationCaseWithCTD(PlanPhaseSpecifier pps, DateTime effDt, DateTime cancelDt, DateTime ctd) {
            this.pps = pps;
            this.cancelDt = cancelDt;
            this.effDt = effDt;
            this.ctd = ctd;
        }

        @Override
<<<<<<< HEAD
        public PlanPhaseSpecifier getPlanPhaseSpecifer() {
=======
        public PlanPhaseSpecifier getPlanPhaseSpecifier() {
>>>>>>> 067c9d4b
            return pps;
        }

        @Override
        public DateTime getEffectiveDate() {
            return effDt;
        }

        @Override
        public DateTime getCancelledDate() {
            return cancelDt;
        }

        public DateTime getChargedThroughDate() {
            return ctd;
        }
    }
}<|MERGE_RESOLUTION|>--- conflicted
+++ resolved
@@ -89,11 +89,7 @@
 
             testListener.pushExpectedEvent(NextEvent.MIGRATE_ENTITLEMENT);
             testListener.pushExpectedEvent(NextEvent.MIGRATE_ENTITLEMENT);
-<<<<<<< HEAD
-            migrationApi.migrate(toBeMigrated);
-=======
             migrationApi.migrate(toBeMigrated, context);
->>>>>>> 067c9d4b
             assertTrue(testListener.isCompleted(5000));
 
             List<SubscriptionBundle> bundles = entitlementApi.getBundlesForAccount(toBeMigrated.getAccountKey());
@@ -290,11 +286,7 @@
                                 }
                                 @Override
                                 public ProductCategory getCategory() {
-<<<<<<< HEAD
-                                    return curCases.get(0).getPlanPhaseSpecifer().getProductCategory();
-=======
                                     return curCases.get(0).getPlanPhaseSpecifier().getProductCategory();
->>>>>>> 067c9d4b
                                 }
                                 @Override
                                 public DateTime getChargedThroughDate() {
@@ -430,11 +422,7 @@
         }
 
         @Override
-<<<<<<< HEAD
-        public PlanPhaseSpecifier getPlanPhaseSpecifer() {
-=======
         public PlanPhaseSpecifier getPlanPhaseSpecifier() {
->>>>>>> 067c9d4b
             return pps;
         }
 
