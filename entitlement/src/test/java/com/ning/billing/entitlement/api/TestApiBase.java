--- conflicted
+++ resolved
@@ -159,7 +159,7 @@
         return (! (theDao instanceof MockEntitlementDaoMemory));
     }
 
-    private void setupMySQL() throws IOException {
+   private void setupMySQL() throws IOException {
         if (helper != null) {
             final String entitlementDdl = IOUtils.toString(TestApiBase.class.getResourceAsStream("/com/ning/billing/entitlement/ddl.sql"));
             final String utilDdl = IOUtils.toString(TestApiBase.class.getResourceAsStream("/com/ning/billing/util/ddl.sql"));
@@ -198,11 +198,6 @@
         clock.resetDeltaFromReality();
         ((MockEntitlementDao) dao).reset();
 
-<<<<<<< HEAD
-        busService.getBus().register(testListener);
-        UUID accountId = UUID.randomUUID();
-        bundle = entitlementApi.createBundleForAccount(accountId, "myDefaultBundle");
-=======
         try {
             busService.getBus().register(testListener);
             UUID accountId = UUID.randomUUID();
@@ -210,7 +205,6 @@
         } catch (Exception e) {
             Assert.fail(e.getMessage());
         }
->>>>>>> 2f8a8636
         assertNotNull(bundle);
 
         ((Engine)entitlementService).start();
