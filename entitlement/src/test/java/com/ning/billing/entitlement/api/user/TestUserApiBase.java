/*
 * Copyright 2010-2011 Ning, Inc.
 *
 * Ning licenses this file to you under the Apache License, version 2.0
 * (the "License"); you may not use this file except in compliance with the
 * License.  You may obtain a copy of the License at:
 *
 *    http://www.apache.org/licenses/LICENSE-2.0
 *
 * Unless required by applicable law or agreed to in writing, software
 * distributed under the License is distributed on an "AS IS" BASIS, WITHOUT
 * WARRANTIES OR CONDITIONS OF ANY KIND, either express or implied.  See the
 * License for the specific language governing permissions and limitations
 * under the License.
 */

package com.ning.billing.entitlement.api.user;

import com.google.inject.Injector;
<<<<<<< HEAD
import com.ning.billing.account.api.Account;
import com.ning.billing.account.api.FieldStore;
import com.ning.billing.catalog.CatalogService;
=======
import com.ning.billing.account.api.IAccount;
import com.ning.billing.catalog.DefaultCatalogService;
>>>>>>> 1e1ab507
import com.ning.billing.catalog.api.*;
import com.ning.billing.config.EntitlementConfig;
import com.ning.billing.entitlement.api.ApiTestListener;
import com.ning.billing.entitlement.api.ApiTestListener.NextEvent;
import com.ning.billing.entitlement.api.EntitlementService;
import com.ning.billing.entitlement.api.billing.EntitlementBillingApi;
import com.ning.billing.entitlement.engine.core.Engine;
import com.ning.billing.entitlement.engine.dao.EntitlementDao;
import com.ning.billing.entitlement.engine.dao.MockEntitlementDao;
import com.ning.billing.entitlement.events.EntitlementEvent;
import com.ning.billing.entitlement.events.phase.PhaseEvent;
import com.ning.billing.entitlement.events.user.ApiEventType;
import com.ning.billing.entitlement.events.user.ApiEvent;
import com.ning.billing.lifecycle.KillbillService.ServiceException;
import com.ning.billing.util.clock.ClockMock;
import com.ning.billing.util.clock.Clock;
import com.ning.billing.util.eventbus.DefaultEventBusService;
import com.ning.billing.util.eventbus.EventBusService;
import org.joda.time.DateTime;
import org.slf4j.Logger;
import org.slf4j.LoggerFactory;
import org.testng.Assert;
import org.testng.annotations.AfterClass;
import org.testng.annotations.AfterMethod;
import org.testng.annotations.BeforeClass;
import org.testng.annotations.BeforeMethod;
import sun.reflect.generics.reflectiveObjects.NotImplementedException;

import java.io.IOException;
import java.lang.reflect.Method;
import java.net.URL;
import java.util.List;
import java.util.UUID;

import static org.testng.Assert.*;


public abstract class TestUserApiBase {

    protected static final Logger log = LoggerFactory.getLogger(TestUserApiBase.class);

    protected static final long DAY_IN_MS = (24 * 3600 * 1000);

    protected EntitlementService entitlementService;
    protected EntitlementUserApi entitlementApi;
    protected EntitlementBillingApi billingApi;
    protected CatalogService catalogService;
    protected EntitlementConfig config;
    protected EntitlementDao dao;
    protected ClockMock clock;
    protected EventBusService busService;

<<<<<<< HEAD
    protected Account account;
    protected ICatalog catalog;
=======
    protected IAccount account;
    protected Catalog catalog;
>>>>>>> 1e1ab507
    protected ApiTestListener testListener;
    protected SubscriptionBundle bundle;

    public static void loadSystemPropertiesFromClasspath( final String resource )
    {
        final URL url = TestUserApiBase.class.getResource(resource);
        assertNotNull(url);

        try {
            System.getProperties().load( url.openStream() );
        } catch (IOException e) {
            throw new RuntimeException(e);
        }
    }

    @AfterClass(groups={"setup"})
    public void tearDown() {
        try {
            busService.getEventBus().register(testListener);
            ((DefaultEventBusService) busService).stopBus();
        } catch (Exception e) {
            log.warn("Failed to tearDown test properly ", e);
        }

    }

    @BeforeClass(groups={"setup"})
    public void setup() {

        loadSystemPropertiesFromClasspath("/entitlement.properties");
        final Injector g = getInjector();

        entitlementService = g.getInstance(EntitlementService.class);
        catalogService = g.getInstance(CatalogService.class);
        busService = g.getInstance(EventBusService.class);
        config = g.getInstance(EntitlementConfig.class);
        dao = g.getInstance(EntitlementDao.class);
        clock = (ClockMock) g.getInstance(Clock.class);
        try {

            ((DefaultCatalogService) catalogService).loadCatalog();
            ((DefaultEventBusService) busService).startBus();
            ((Engine) entitlementService).initialize();
            init();
        } catch (EntitlementUserApiException e) {
            Assert.fail(e.getMessage());
        } catch (ServiceException e) {
            Assert.fail(e.getMessage());
        }
    }

    protected abstract Injector getInjector();

    private void init() throws EntitlementUserApiException {
        account = getAccount();
        assertNotNull(account);

        catalog = catalogService.getCatalog();
        assertNotNull(catalog);


        testListener = new ApiTestListener(busService.getEventBus());
        entitlementApi = entitlementService.getUserApi();
        billingApi = entitlementService.getBillingApi();

    }

    @BeforeMethod(groups={"setup"})
    public void setupTest() {

        log.warn("\n");
        log.warn("RESET TEST FRAMEWORK\n\n");

        testListener.reset();

        clock.resetDeltaFromReality();
        ((MockEntitlementDao) dao).reset();
        try {
            busService.getEventBus().register(testListener);
            bundle = entitlementApi.createBundleForAccount(account, "myDefaultBundle");
        } catch (Exception e) {
            Assert.fail(e.getMessage());
        }
        assertNotNull(bundle);

        ((Engine)entitlementService).start();
    }

    @AfterMethod(groups={"setup"})
    public void cleanupTest() {


        ((Engine)entitlementService).stop();
        log.warn("DONE WITH TEST\n");
    }

    // Glue magic to invoke the real test
    protected void invokeRealMethod(Object invoker)  {

        try {
            String methodName = Thread.currentThread().getStackTrace()[2].getMethodName();
            String realMethodName= methodName + "Real";

            Class<?> thisClass = invoker.getClass();
            Class<?> superClass = thisClass.getSuperclass();
            Method [] methods = superClass.getDeclaredMethods();
            for (Method cur : methods) {
                if (cur.getName().equals(realMethodName)) {
                    cur.invoke(invoker);
                    return;
                }
            }
        } catch (Exception e) {
            e.printStackTrace();
            Assert.fail(e.getMessage());
        }
    }

    protected SubscriptionData createSubscription(String productName, BillingPeriod term, String planSet) throws EntitlementUserApiException {
        testListener.pushExpectedEvent(NextEvent.CREATE);
        SubscriptionData subscription = (SubscriptionData) entitlementApi.createSubscription(bundle.getId(), productName, term, planSet, null, clock.getUTCNow());
        assertNotNull(subscription);
        assertTrue(testListener.isCompleted(5000));
        return subscription;
    }

    protected void checkNextPhaseChange(SubscriptionData subscription, int expPendingEvents, DateTime expPhaseChange) {

        List<EntitlementEvent> events = dao.getPendingEventsForSubscription(subscription.getId());
        assertNotNull(events);
        printEvents(events);
        assertEquals(events.size(), expPendingEvents);
        if (events.size() > 0 && expPhaseChange != null) {
            boolean foundPhase = false;
            boolean foundChange = false;

            for (EntitlementEvent cur : events) {
                if (cur instanceof PhaseEvent) {
                    assertEquals(foundPhase, false);
                    foundPhase = true;
                    assertEquals(cur.getEffectiveDate(), expPhaseChange);
                } else if (cur instanceof ApiEvent) {
                    ApiEvent uEvent = (ApiEvent) cur;
                    assertEquals(ApiEventType.CHANGE, uEvent.getEventType());
                    assertEquals(foundChange, false);
                    foundChange = true;
                } else {
                    assertFalse(true);
                }
            }
        }
    }


    protected void assertDateWithin(DateTime in, DateTime lower, DateTime upper) {
        assertTrue(in.isEqual(lower) || in.isAfter(lower));
        assertTrue(in.isEqual(upper) || in.isBefore(upper));
    }

    protected Duration getDurationDay(final int days) {
        Duration result = new Duration() {
            @Override
            public TimeUnit getUnit() {
                return TimeUnit.DAYS;
            }
            @Override
            public int getNumber() {
                return days;
            }
        };
        return result;
    }

    protected Duration getDurationMonth(final int months) {
        Duration result = new Duration() {
            @Override
            public TimeUnit getUnit() {
                return TimeUnit.MONTHS;
            }
            @Override
            public int getNumber() {
                return months;
            }
        };
        return result;
    }


    protected Duration getDurationYear(final int years) {
        Duration result = new Duration() {
            @Override
            public TimeUnit getUnit() {
                return TimeUnit.YEARS;
            }
            @Override
            public int getNumber() {
                return years;
            }
        };
        return result;
    }

    protected Account getAccount() {
        Account account = new Account() {
            @Override
            public String getName() {
                return "accountFirstName accountLastName";
            }
            @Override
            public int getFirstNameLength() {
                return "accountFirstName".length();
            }
            @Override
            public String getEmail() {
                return "accountName@yahoo.com";
            }
            @Override
            public String getPhone() {
                return "4152876341";
            }
            @Override
            public String getExternalKey() {
                return "k123456";
            }
            @Override
            public int getBillCycleDay() {
                return 1;
            }
            @Override
            public Currency getCurrency() {
                return Currency.USD;
            }
            @Override
            public UUID getId() {
                return UUID.randomUUID();
            }

            @Override
            public String getIdAsString() {
                throw new NotImplementedException();
            }

            @Override
            public String getFieldValue(String fieldName) {
                throw new NotImplementedException();
            }

            @Override
            public void setFieldValue(String fieldName, String fieldValue) {
                throw new NotImplementedException();
            }

            @Override
            public FieldStore getFields() {
                throw new NotImplementedException();
            }

            @Override
            public String getObjectName() {
                return null;  //To change body of implemented methods use File | Settings | File Templates.
            }
        };
        return account;
    }


    protected void printEvents(List<EntitlementEvent> events) {
        for (EntitlementEvent cur : events) {
            log.debug("Inspect event " + cur);
        }
    }

    protected void printSubscriptionTransitions(List<SubscriptionTransition> transitions) {
        for (SubscriptionTransition cur : transitions) {
            log.debug("Transition " + cur);
        }
    }

}<|MERGE_RESOLUTION|>--- conflicted
+++ resolved
@@ -17,14 +17,9 @@
 package com.ning.billing.entitlement.api.user;
 
 import com.google.inject.Injector;
-<<<<<<< HEAD
 import com.ning.billing.account.api.Account;
 import com.ning.billing.account.api.FieldStore;
-import com.ning.billing.catalog.CatalogService;
-=======
-import com.ning.billing.account.api.IAccount;
 import com.ning.billing.catalog.DefaultCatalogService;
->>>>>>> 1e1ab507
 import com.ning.billing.catalog.api.*;
 import com.ning.billing.config.EntitlementConfig;
 import com.ning.billing.entitlement.api.ApiTestListener;
@@ -36,11 +31,11 @@
 import com.ning.billing.entitlement.engine.dao.MockEntitlementDao;
 import com.ning.billing.entitlement.events.EntitlementEvent;
 import com.ning.billing.entitlement.events.phase.PhaseEvent;
+import com.ning.billing.entitlement.events.user.ApiEvent;
 import com.ning.billing.entitlement.events.user.ApiEventType;
-import com.ning.billing.entitlement.events.user.ApiEvent;
 import com.ning.billing.lifecycle.KillbillService.ServiceException;
+import com.ning.billing.util.clock.Clock;
 import com.ning.billing.util.clock.ClockMock;
-import com.ning.billing.util.clock.Clock;
 import com.ning.billing.util.eventbus.DefaultEventBusService;
 import com.ning.billing.util.eventbus.EventBusService;
 import org.joda.time.DateTime;
@@ -51,7 +46,6 @@
 import org.testng.annotations.AfterMethod;
 import org.testng.annotations.BeforeClass;
 import org.testng.annotations.BeforeMethod;
-import sun.reflect.generics.reflectiveObjects.NotImplementedException;
 
 import java.io.IOException;
 import java.lang.reflect.Method;
@@ -77,13 +71,8 @@
     protected ClockMock clock;
     protected EventBusService busService;
 
-<<<<<<< HEAD
     protected Account account;
-    protected ICatalog catalog;
-=======
-    protected IAccount account;
     protected Catalog catalog;
->>>>>>> 1e1ab507
     protected ApiTestListener testListener;
     protected SubscriptionBundle bundle;
 
@@ -288,14 +277,18 @@
 
     protected Account getAccount() {
         Account account = new Account() {
+            private final UUID id = UUID.randomUUID();
+
             @Override
             public String getName() {
-                return "accountFirstName accountLastName";
-            }
+                return "firstName lastName";
+            }
+
             @Override
             public int getFirstNameLength() {
-                return "accountFirstName".length();
-            }
+                return "firstName".length();
+            }
+
             @Override
             public String getEmail() {
                 return "accountName@yahoo.com";
@@ -316,29 +309,28 @@
             public Currency getCurrency() {
                 return Currency.USD;
             }
+
             @Override
             public UUID getId() {
-                return UUID.randomUUID();
+                return id;
             }
 
             @Override
             public String getIdAsString() {
-                throw new NotImplementedException();
+                return id.toString();
             }
 
             @Override
             public String getFieldValue(String fieldName) {
-                throw new NotImplementedException();
-            }
-
-            @Override
-            public void setFieldValue(String fieldName, String fieldValue) {
-                throw new NotImplementedException();
-            }
+                return null;
+            }
+
+            @Override
+            public void setFieldValue(String fieldName, String fieldValue) {}
 
             @Override
             public FieldStore getFields() {
-                throw new NotImplementedException();
+                return null;  //To change body of implemented methods use File | Settings | File Templates.
             }
 
             @Override
