--- conflicted
+++ resolved
@@ -35,10 +35,6 @@
         bind(EntitlementDao.class).to(MockEntitlementDaoSql.class).asEagerSingleton();
     }
 
-<<<<<<< HEAD
-=======
-
->>>>>>> 275a4e5d
     protected void installDBI() {
         bind(IDBI.class).toProvider(DBIProvider.class).asEagerSingleton();
         final DbiConfig config = new ConfigurationObjectFactory(System.getProperties()).build(DbiConfig.class);
