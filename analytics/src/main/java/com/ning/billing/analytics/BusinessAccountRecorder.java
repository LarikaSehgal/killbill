--- conflicted
+++ resolved
@@ -155,8 +155,8 @@
     }
 
     private void updateBusinessAccountFromAccount(final Account account, final BusinessAccount bac) {
-<<<<<<< HEAD
-
+
+        final List<UUID> invoiceIds = new ArrayList<UUID>();
         try {
             DateTime lastInvoiceDate = null;
             BigDecimal totalInvoiceBalance = BigDecimal.ZERO;
@@ -168,7 +168,7 @@
             // Retrieve invoices information
             final List<Invoice> invoices = invoiceUserApi.getInvoicesByAccount(account.getId());
             if (invoices != null && invoices.size() > 0) {
-                final List<UUID> invoiceIds = new ArrayList<UUID>();
+
                 for (final Invoice invoice : invoices) {
                     invoiceIds.add(invoice.getId());
                     totalInvoiceBalance = totalInvoiceBalance.add(invoice.getBalance());
@@ -193,48 +193,30 @@
                             billingAddressCountry = payment.getCardCountry();
                         }
                     }
-=======
-        DateTime lastInvoiceDate = null;
-        BigDecimal totalInvoiceBalance = BigDecimal.ZERO;
-        String lastPaymentStatus = null;
-        String paymentMethod = null;
-        String creditCardType = null;
-        String billingAddressCountry = null;
-
-        // Retrieve invoices information
-        final List<Invoice> invoices = invoiceUserApi.getInvoicesByAccount(account.getId());
-        if (invoices != null && invoices.size() > 0) {
-            final List<String> invoiceIds = new ArrayList<String>();
-            for (final Invoice invoice : invoices) {
-                invoiceIds.add(invoice.getId().toString());
-                totalInvoiceBalance = totalInvoiceBalance.add(invoice.getBalance());
-
-                if (lastInvoiceDate == null || invoice.getInvoiceDate().isAfter(lastInvoiceDate)) {
-                    lastInvoiceDate = invoice.getInvoiceDate();
->>>>>>> 6bc860a8
+
                 }
             }
 
             // Retrieve payments information for these invoices
-            try {
-                final PaymentInfoEvent payment = paymentApi.getLastPaymentInfo(invoiceIds);
-
-                lastPaymentStatus = payment.getStatus();
-                paymentMethod = payment.getPaymentMethod();
-                creditCardType = payment.getCardType();
-                billingAddressCountry = payment.getCardCountry();
-
-                bac.setLastPaymentStatus(lastPaymentStatus);
-                bac.setPaymentMethod(paymentMethod);
-                bac.setCreditCardType(creditCardType);
-                bac.setBillingAddressCountry(billingAddressCountry);
-                bac.setLastInvoiceDate(lastInvoiceDate);
-                bac.setTotalInvoiceBalance(totalInvoiceBalance);
-
-                bac.setBalance(invoiceUserApi.getAccountBalance(account.getId()));
-            } catch (PaymentApiException ex) {
-                // TODO: handle this exception
-            }
+
+            final PaymentInfoEvent payment = paymentApi.getLastPaymentInfo(invoiceIds);
+
+            lastPaymentStatus = payment.getStatus();
+            paymentMethod = payment.getPaymentMethod();
+            creditCardType = payment.getCardType();
+            billingAddressCountry = payment.getCardCountry();
+
+            bac.setLastPaymentStatus(lastPaymentStatus);
+            bac.setPaymentMethod(paymentMethod);
+            bac.setCreditCardType(creditCardType);
+            bac.setBillingAddressCountry(billingAddressCountry);
+            bac.setLastInvoiceDate(lastInvoiceDate);
+            bac.setTotalInvoiceBalance(totalInvoiceBalance);
+
+            bac.setBalance(invoiceUserApi.getAccountBalance(account.getId()));
+
+        } catch (PaymentApiException ex) {
+            log.error(String.format("Failed to handle acount update for account %s", account.getId()), ex);
         }
     }
 }