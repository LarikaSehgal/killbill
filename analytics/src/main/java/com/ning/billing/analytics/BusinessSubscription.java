--- conflicted
+++ resolved
@@ -238,17 +238,10 @@
             return price.multiply(DAYS_IN_MONTH).multiply(BigDecimal.valueOf(duration.getNumber()));
         }
         else if (duration.getUnit().equals(TimeUnit.MONTHS)) {
-<<<<<<< HEAD
-            return price.divide(BigDecimal.valueOf(duration.getNumber()), SCALE, BigDecimal.ROUND_HALF_UP);
+            return price.divide(BigDecimal.valueOf(duration.getNumber()), Rounder.SCALE, BigDecimal.ROUND_HALF_UP);
         }
         else if (duration.getUnit().equals(TimeUnit.YEARS)) {
-            return price.divide(BigDecimal.valueOf(duration.getNumber()), SCALE, RoundingMode.HALF_UP).divide(MONTHS_IN_YEAR, SCALE, RoundingMode.HALF_UP);
-=======
-            return price.divide(BigDecimal.valueOf(duration.getLength()), Rounder.SCALE, BigDecimal.ROUND_HALF_UP);
-        }
-        else if (duration.getUnit().equals(TimeUnit.YEARS)) {
-            return price.divide(BigDecimal.valueOf(duration.getLength()), Rounder.SCALE, RoundingMode.HALF_UP).divide(MONTHS_IN_YEAR, Rounder.SCALE, RoundingMode.HALF_UP);
->>>>>>> e1f9250a
+            return price.divide(BigDecimal.valueOf(duration.getNumber()), Rounder.SCALE, RoundingMode.HALF_UP).divide(MONTHS_IN_YEAR, Rounder.SCALE, RoundingMode.HALF_UP);
         }
         else {
             log.error("Unknown duration [" + duration + "], can't compute mrr");
