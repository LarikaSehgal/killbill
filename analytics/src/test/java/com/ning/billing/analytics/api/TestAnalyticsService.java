/*
 * Copyright 2010-2011 Ning, Inc.
 *
 * Ning licenses this file to you under the Apache License, version 2.0
 * (the "License"); you may not use this file except in compliance with the
 * License.  You may obtain a copy of the License at:
 *
 *    http://www.apache.org/licenses/LICENSE-2.0
 *
 * Unless required by applicable law or agreed to in writing, software
 * distributed under the License is distributed on an "AS IS" BASIS, WITHOUT
 * WARRANTIES OR CONDITIONS OF ANY KIND, either express or implied.  See the
 * License for the specific language governing permissions and limitations
 * under the License.
 */

package com.ning.billing.analytics.api;

import static org.testng.Assert.fail;

import java.io.IOException;
import java.math.BigDecimal;
import java.sql.SQLException;
import java.util.ArrayList;
import java.util.Arrays;
import java.util.List;
import java.util.UUID;

import com.ning.billing.invoice.api.Invoice;
import com.ning.billing.util.callcontext.CallContext;
import com.ning.billing.util.callcontext.CallOrigin;
import com.ning.billing.util.callcontext.UserType;
import com.ning.billing.util.callcontext.DefaultCallContextFactory;
import org.apache.commons.io.IOUtils;
import org.joda.time.DateTime;
import org.testng.Assert;
import org.testng.annotations.AfterClass;
import org.testng.annotations.BeforeClass;
import org.testng.annotations.BeforeMethod;
import org.testng.annotations.Guice;
import org.testng.annotations.Test;

import com.google.inject.Inject;
import com.ning.billing.account.api.Account;
import com.ning.billing.account.api.AccountCreationNotification;
import com.ning.billing.account.api.AccountUserApi;
import com.ning.billing.account.api.user.DefaultAccountCreationEvent;
import com.ning.billing.analytics.AnalyticsTestModule;
import com.ning.billing.analytics.BusinessSubscription;
import com.ning.billing.analytics.BusinessSubscriptionEvent;
import com.ning.billing.analytics.BusinessSubscriptionTransition;
import com.ning.billing.analytics.MockAccount;
import com.ning.billing.analytics.MockDuration;
import com.ning.billing.analytics.MockPhase;
import com.ning.billing.analytics.MockPlan;
import com.ning.billing.analytics.MockProduct;
import com.ning.billing.analytics.dao.BusinessAccountDao;
import com.ning.billing.analytics.dao.BusinessSubscriptionTransitionDao;
import com.ning.billing.catalog.api.Currency;
import com.ning.billing.catalog.api.PhaseType;
import com.ning.billing.catalog.api.Plan;
import com.ning.billing.catalog.api.PlanPhase;
import com.ning.billing.catalog.api.Product;
import com.ning.billing.catalog.api.ProductCategory;
import com.ning.billing.dbi.MysqlTestingHelper;
import com.ning.billing.entitlement.api.user.EntitlementUserApi;
import com.ning.billing.entitlement.api.user.EntitlementUserApiException;
import com.ning.billing.entitlement.api.user.Subscription;
import com.ning.billing.entitlement.api.user.SubscriptionBundle;
import com.ning.billing.entitlement.api.user.SubscriptionTransition;
import com.ning.billing.entitlement.api.user.SubscriptionTransitionData;
import com.ning.billing.entitlement.events.EntitlementEvent;
import com.ning.billing.entitlement.events.user.ApiEventType;
import com.ning.billing.invoice.api.InvoiceCreationNotification;
import com.ning.billing.invoice.api.user.DefaultInvoiceCreationNotification;
import com.ning.billing.invoice.dao.InvoiceDao;
import com.ning.billing.invoice.model.DefaultInvoice;
import com.ning.billing.invoice.model.FixedPriceInvoiceItem;
import com.ning.billing.payment.api.PaymentAttempt;
import com.ning.billing.payment.api.PaymentInfo;
import com.ning.billing.payment.dao.PaymentDao;
import com.ning.billing.util.bus.Bus;
import com.ning.billing.util.clock.Clock;
import com.ning.billing.util.clock.DefaultClock;
import com.ning.billing.util.tag.DefaultTagDefinition;
import com.ning.billing.util.tag.DescriptiveTag;
import com.ning.billing.util.tag.Tag;
import com.ning.billing.util.tag.dao.TagDefinitionSqlDao;

@Guice(modules = AnalyticsTestModule.class)
public class TestAnalyticsService {
    private static final UUID ID = UUID.randomUUID();
    private static final String KEY = "12345";
    private static final String ACCOUNT_KEY = "pierre-12345";
    private static final Currency ACCOUNT_CURRENCY = Currency.EUR;
    private static final DefaultTagDefinition TAG_ONE = new DefaultTagDefinition("batch20", "something");
    private static final DefaultTagDefinition TAG_TWO = new DefaultTagDefinition("awesome", "something");
    private static final BigDecimal INVOICE_AMOUNT = BigDecimal.valueOf(1243.11);
    private static final String PAYMENT_METHOD = "Paypal";
    private static final String CARD_COUNTRY = "France";

    private final Clock clock = new DefaultClock();
    private final CallContext context = new DefaultCallContextFactory(clock).createCallContext("Analytics Test", CallOrigin.TEST, UserType.TEST);

    @Inject
    private AccountUserApi accountApi;

    @Inject
    private EntitlementUserApi entitlementApi;

    @Inject
    private TagDefinitionSqlDao tagDao;

    @Inject
    private InvoiceDao invoiceDao;

    @Inject
    private PaymentDao paymentDao;

    @Inject
    private DefaultAnalyticsService service;

    @Inject
    private Bus bus;

    @Inject
    private BusinessSubscriptionTransitionDao subscriptionDao;

    @Inject
    private BusinessAccountDao accountDao;

    @Inject
    private MysqlTestingHelper helper;

    private SubscriptionTransition transition;
    private BusinessSubscriptionTransition expectedTransition;

    private AccountCreationNotification accountCreationNotification;
    private InvoiceCreationNotification invoiceCreationNotification;
    private PaymentInfo paymentInfoNotification;

<<<<<<< HEAD
    @BeforeMethod
=======
    @BeforeMethod(groups = "slow")
>>>>>>> 067c9d4b
    public void cleanup() throws Exception
    {
        helper.cleanupTable("bst");
        helper.cleanupTable("bac");
<<<<<<< HEAD

    }


    @BeforeClass(alwaysRun = true)
=======
    }


    @BeforeClass(groups = "slow")
>>>>>>> 067c9d4b
    public void startMysql() throws IOException, ClassNotFoundException, SQLException, EntitlementUserApiException {
        // Killbill generic setup
        setupBusAndMySQL();

<<<<<<< HEAD

        tagDao.create(TAG_ONE);
        tagDao.create(TAG_TWO);
=======
        tagDao.create(TAG_ONE, context);
        tagDao.create(TAG_TWO, context);
>>>>>>> 067c9d4b

        final MockAccount account = new MockAccount(UUID.randomUUID(), ACCOUNT_KEY, ACCOUNT_CURRENCY);
        try {
            final List<Tag> tags = new ArrayList<Tag>();
            tags.add(new DescriptiveTag(TAG_ONE));
            tags.add(new DescriptiveTag(TAG_TWO));

            final Account storedAccount = accountApi.createAccount(account, null, tags, context);

            // Create events for the bus and expected results
            createSubscriptionTransitionEvent(storedAccount);
            createAccountCreationEvent(storedAccount);
            createInvoiceAndPaymentCreationEvents(storedAccount);
        } catch (Throwable t) {
            fail("Initializing accounts failed.", t);
        }
    }

    private void setupBusAndMySQL() throws IOException {
        bus.start();

        final String analyticsDdl = IOUtils.toString(BusinessSubscriptionTransitionDao.class.getResourceAsStream("/com/ning/billing/analytics/ddl.sql"));
        final String accountDdl = IOUtils.toString(BusinessSubscriptionTransitionDao.class.getResourceAsStream("/com/ning/billing/account/ddl.sql"));
        final String entitlementDdl = IOUtils.toString(BusinessSubscriptionTransitionDao.class.getResourceAsStream("/com/ning/billing/entitlement/ddl.sql"));
        final String invoiceDdl = IOUtils.toString(BusinessSubscriptionTransitionDao.class.getResourceAsStream("/com/ning/billing/invoice/ddl.sql"));
        final String paymentDdl = IOUtils.toString(BusinessSubscriptionTransitionDao.class.getResourceAsStream("/com/ning/billing/payment/ddl.sql"));
        final String utilDdl = IOUtils.toString(BusinessSubscriptionTransitionDao.class.getResourceAsStream("/com/ning/billing/util/ddl.sql"));

        helper.startMysql();
        helper.initDb(analyticsDdl);
        helper.initDb(accountDdl);
        helper.initDb(entitlementDdl);
        helper.initDb(invoiceDdl);
        helper.initDb(paymentDdl);
        helper.initDb(utilDdl);

        helper.cleanupTable("tag_definitions");
        helper.cleanupTable("accounts");
    }

    private void createSubscriptionTransitionEvent(final Account account) throws EntitlementUserApiException {
        final SubscriptionBundle bundle = entitlementApi.createBundleForAccount(account.getId(), KEY, context);

        // Verify we correctly initialized the account subsystem
        Assert.assertNotNull(bundle);
        Assert.assertEquals(bundle.getKey(), KEY);

        // Create a subscription transition event
        final Product product = new MockProduct("platinum", "subscription", ProductCategory.BASE);
        final Plan plan = new MockPlan("platinum-monthly", product);
        final PlanPhase phase = new MockPhase(PhaseType.EVERGREEN, plan, MockDuration.UNLIMITED(), 25.95);
        final UUID subscriptionId = UUID.randomUUID();
        final DateTime effectiveTransitionTime = clock.getUTCNow();
        final DateTime requestedTransitionTime = clock.getUTCNow();
        final String priceList = "something";

        transition = new SubscriptionTransitionData(
                ID,
                subscriptionId,
                bundle.getId(),
                EntitlementEvent.EventType.API_USER,
                ApiEventType.CREATE,
                requestedTransitionTime,
                effectiveTransitionTime,
                null,
                null,
                null,
                null,
                Subscription.SubscriptionState.ACTIVE,
                plan,
                phase,
                priceList,
                1L,
                true
        );
        expectedTransition = new BusinessSubscriptionTransition(
                ID,
                KEY,
                ACCOUNT_KEY,
                requestedTransitionTime,
                BusinessSubscriptionEvent.subscriptionCreated(plan),
                null,
                new BusinessSubscription(priceList, plan, phase, ACCOUNT_CURRENCY, effectiveTransitionTime, Subscription.SubscriptionState.ACTIVE, subscriptionId, bundle.getId())
        );
    }

    private void createAccountCreationEvent(final Account account) {
        accountCreationNotification = new DefaultAccountCreationEvent(account);
    }

    private void createInvoiceAndPaymentCreationEvents(final Account account) {
        final DefaultInvoice invoice = new DefaultInvoice(account.getId(), clock.getUTCNow(), clock.getUTCNow(), ACCOUNT_CURRENCY);
        final FixedPriceInvoiceItem invoiceItem = new FixedPriceInvoiceItem(
                UUID.randomUUID(), invoice.getId(), account.getId(), UUID.randomUUID(), "somePlan", "somePhase", clock.getUTCNow(), clock.getUTCNow().plusDays(1),
                INVOICE_AMOUNT, ACCOUNT_CURRENCY, context.getUserName(), clock.getUTCNow());
        invoice.addInvoiceItem(invoiceItem);

        invoiceDao.create(invoice, context);
        List<Invoice> invoices = invoiceDao.getInvoicesByAccount(account.getId());
        Assert.assertEquals(invoices.size(), 1);
        Assert.assertEquals(invoices.get(0).getInvoiceItems().size(), 1);

        // It doesn't really matter what the events contain - the listener will go back to the db
        invoiceCreationNotification = new DefaultInvoiceCreationNotification(invoice.getId(), account.getId(),
                INVOICE_AMOUNT, ACCOUNT_CURRENCY, clock.getUTCNow());

        paymentInfoNotification = new PaymentInfo.Builder().setPaymentId(UUID.randomUUID().toString()).setPaymentMethod(PAYMENT_METHOD).setCardCountry(CARD_COUNTRY).build();
        final PaymentAttempt paymentAttempt = new PaymentAttempt(UUID.randomUUID(), invoice.getId(), account.getId(), BigDecimal.TEN,
                ACCOUNT_CURRENCY, clock.getUTCNow(), clock.getUTCNow(), paymentInfoNotification.getPaymentId(), 1);
        paymentDao.createPaymentAttempt(paymentAttempt, context);
        paymentDao.savePaymentInfo(paymentInfoNotification, context);
        Assert.assertEquals(paymentDao.getPaymentInfo(Arrays.asList(invoice.getId().toString())).size(), 1);
    }

    @AfterClass(groups = "slow")
    public void stopMysql() {
        helper.stopMysql();
    }

    @Test(groups = "slow")
    public void testRegisterForNotifications() throws Exception {
        // Make sure the service has been instantiated
        Assert.assertEquals(service.getName(), "analytics-service");

        // Test the bus and make sure we can register our service
        try {
            service.registerForNotifications();
        } catch (Throwable t) {
            Assert.fail("Unable to start the bus or service! " + t);
        }

        Assert.assertNull(accountDao.getAccount(ACCOUNT_KEY));

        // Send events and wait for the async part...
        bus.post(transition);
        bus.post(accountCreationNotification);
        Thread.sleep(1000);

        Assert.assertEquals(subscriptionDao.getTransitions(KEY).size(), 1);
        Assert.assertEquals(subscriptionDao.getTransitions(KEY).get(0), expectedTransition);

        Assert.assertEquals(accountDao.getAccount(ACCOUNT_KEY).getKey(), ACCOUNT_KEY);
        Assert.assertEquals(accountDao.getAccount(ACCOUNT_KEY).getTags().size(), 2);
        Assert.assertTrue(accountDao.getAccount(ACCOUNT_KEY).getTags().indexOf(TAG_ONE.getName()) != -1);
        Assert.assertTrue(accountDao.getAccount(ACCOUNT_KEY).getTags().indexOf(TAG_TWO.getName()) != -1);

        // Test invoice integration - the account creation notification has triggered a BAC update
        Assert.assertTrue(accountDao.getAccount(ACCOUNT_KEY).getTotalInvoiceBalance().compareTo(INVOICE_AMOUNT) == 0);

        // Post the same invoice event again - the invoice balance shouldn't change
        bus.post(invoiceCreationNotification);
        Thread.sleep(1000);
        Assert.assertTrue(accountDao.getAccount(ACCOUNT_KEY).getTotalInvoiceBalance().compareTo(INVOICE_AMOUNT) == 0);

        // Test payment integration - the fields have already been populated, just make sure the code is exercised
        bus.post(paymentInfoNotification);
        Thread.sleep(1000);
        Assert.assertEquals(accountDao.getAccount(ACCOUNT_KEY).getPaymentMethod(), PAYMENT_METHOD);
        Assert.assertEquals(accountDao.getAccount(ACCOUNT_KEY).getBillingAddressCountry(), CARD_COUNTRY);

        // Test the shutdown sequence
        try {
            bus.stop();
        } catch (Throwable t) {
            Assert.fail("Unable to stop the bus!");
        }
    }
}<|MERGE_RESOLUTION|>--- conflicted
+++ resolved
@@ -139,39 +139,21 @@
     private InvoiceCreationNotification invoiceCreationNotification;
     private PaymentInfo paymentInfoNotification;
 
-<<<<<<< HEAD
-    @BeforeMethod
-=======
     @BeforeMethod(groups = "slow")
->>>>>>> 067c9d4b
     public void cleanup() throws Exception
     {
         helper.cleanupTable("bst");
         helper.cleanupTable("bac");
-<<<<<<< HEAD
-
-    }
-
-
-    @BeforeClass(alwaysRun = true)
-=======
     }
 
 
     @BeforeClass(groups = "slow")
->>>>>>> 067c9d4b
     public void startMysql() throws IOException, ClassNotFoundException, SQLException, EntitlementUserApiException {
         // Killbill generic setup
         setupBusAndMySQL();
 
-<<<<<<< HEAD
-
-        tagDao.create(TAG_ONE);
-        tagDao.create(TAG_TWO);
-=======
         tagDao.create(TAG_ONE, context);
         tagDao.create(TAG_TWO, context);
->>>>>>> 067c9d4b
 
         final MockAccount account = new MockAccount(UUID.randomUUID(), ACCOUNT_KEY, ACCOUNT_CURRENCY);
         try {
