/*
 * Copyright 2010-2011 Ning, Inc.
 *
 * Ning licenses this file to you under the Apache License, version 2.0
 * (the "License"); you may not use this file except in compliance with the
 * License.  You may obtain a copy of the License at:
 *
 *    http://www.apache.org/licenses/LICENSE-2.0
 *
 * Unless required by applicable law or agreed to in writing, software
 * distributed under the License is distributed on an "AS IS" BASIS, WITHOUT
 * WARRANTIES OR CONDITIONS OF ANY KIND, either express or implied.  See the
 * License for the specific language governing permissions and limitations
 * under the License.
 */

package com.ning.billing.analytics;

import java.util.UUID;

import javax.annotation.Nullable;

import org.joda.time.DateTime;
import org.joda.time.DateTimeZone;
import org.testng.Assert;
import org.testng.annotations.BeforeClass;
import org.testng.annotations.BeforeMethod;
import org.testng.annotations.Test;

import com.ning.billing.catalog.api.Catalog;
import com.ning.billing.catalog.api.CatalogService;
import com.ning.billing.catalog.api.Currency;
import com.ning.billing.catalog.api.PhaseType;
import com.ning.billing.catalog.api.Plan;
import com.ning.billing.catalog.api.PlanPhase;
import com.ning.billing.catalog.api.PriceList;
import com.ning.billing.catalog.api.Product;
import com.ning.billing.catalog.api.ProductCategory;
import com.ning.billing.entitlement.api.user.DefaultSubscriptionEvent;
import com.ning.billing.entitlement.api.user.Subscription;
import com.ning.billing.entitlement.api.user.SubscriptionTransitionData;
import com.ning.billing.entitlement.events.EntitlementEvent;
import com.ning.billing.entitlement.events.user.ApiEventType;
import com.ning.billing.mock.BrainDeadProxyFactory;
import com.ning.billing.mock.BrainDeadProxyFactory.ZombieControl;

public class TestAnalyticsListener
{
    private static final String KEY = "1234";
    private static final String ACCOUNT_KEY = "pierre-1234";
    private final Currency CURRENCY = Currency.BRL;

    private final MockBusinessSubscriptionTransitionDao dao = new MockBusinessSubscriptionTransitionDao();
    private final UUID subscriptionId = UUID.randomUUID();
    private final UUID bundleUUID = UUID.randomUUID();
    private final Product product = new MockProduct("platinium", "subscription", ProductCategory.BASE);
    private final Plan plan = new MockPlan("platinum-monthly", product);
    private final PlanPhase phase = new MockPhase(PhaseType.EVERGREEN, plan, MockDuration.UNLIMITED(), 25.95);
    private final PriceList priceList = null;

    private final CatalogService catalogService = BrainDeadProxyFactory.createBrainDeadProxyFor(CatalogService.class);
    private final Catalog catalog = BrainDeadProxyFactory.createBrainDeadProxyFor(Catalog.class);
    
    
    private AnalyticsListener listener;

    @BeforeClass(alwaysRun = true) 
    public void setupCatalog() {
        ((ZombieControl) catalog).addResult("findPlan", plan);
        ((ZombieControl) catalog).addResult("findPhase", phase);        
        ((ZombieControl) catalogService).addResult("getFullCatalog", catalog);        
        
    }
    @BeforeMethod(alwaysRun = true)
    public void setUp() throws Exception
    {
<<<<<<< HEAD
        final BusinessSubscriptionTransitionRecorder recorder = new BusinessSubscriptionTransitionRecorder(dao, new MockEntitlementUserApi(bundleUUID, KEY), new MockAccountUserApi(ACCOUNT_KEY, CURRENCY));
=======
        final BusinessSubscriptionTransitionRecorder recorder = new BusinessSubscriptionTransitionRecorder(dao, catalogService, new MockEntitlementUserApi(bundleUUID, KEY), new MockIAccountUserApi(ACCOUNT_KEY, CURRENCY));
>>>>>>> c542d9c8
        listener = new AnalyticsListener(recorder, null);
    }

    @Test(groups = "fast")
    public void testSubscriptionLifecycle() throws Exception
    {
        // Create a subscription
        final DateTime effectiveTransitionTime = new DateTime(DateTimeZone.UTC);
        final DateTime requestedTransitionTime = effectiveTransitionTime;
        final SubscriptionTransitionData firstTransition = createFirstSubscriptionTransition(requestedTransitionTime, effectiveTransitionTime);
        final BusinessSubscriptionTransition firstBST = createExpectedFirstBST(firstTransition.getId(), requestedTransitionTime, effectiveTransitionTime);
        listener.handleSubscriptionTransitionChange(new DefaultSubscriptionEvent(firstTransition, effectiveTransitionTime));
        Assert.assertEquals(dao.getTransitions(KEY).size(), 1);
        Assert.assertEquals(dao.getTransitions(KEY).get(0), firstBST);

        // Cancel it
        final DateTime effectiveCancelTransitionTime = new DateTime(DateTimeZone.UTC);
        final DateTime requestedCancelTransitionTime = effectiveCancelTransitionTime;
        final SubscriptionTransitionData cancelledSubscriptionTransition = createCancelSubscriptionTransition(requestedCancelTransitionTime, effectiveCancelTransitionTime, firstTransition.getNextState());
        final BusinessSubscriptionTransition cancelledBST = createExpectedCancelledBST(cancelledSubscriptionTransition.getId(), requestedCancelTransitionTime, effectiveCancelTransitionTime, firstBST.getNextSubscription());
        listener.handleSubscriptionTransitionChange(new DefaultSubscriptionEvent(cancelledSubscriptionTransition, effectiveTransitionTime));
        Assert.assertEquals(dao.getTransitions(KEY).size(), 2);
        Assert.assertEquals(dao.getTransitions(KEY).get(1), cancelledBST);

       // Recreate it
        final DateTime effectiveRecreatedTransitionTime = new DateTime(DateTimeZone.UTC);
        final DateTime requestedRecreatedTransitionTime = effectiveRecreatedTransitionTime;
        final SubscriptionTransitionData recreatedSubscriptionTransition = createRecreatedSubscriptionTransition(requestedRecreatedTransitionTime, effectiveRecreatedTransitionTime, cancelledSubscriptionTransition.getNextState());
        final BusinessSubscriptionTransition recreatedBST = createExpectedRecreatedBST(recreatedSubscriptionTransition.getId(), requestedRecreatedTransitionTime, effectiveRecreatedTransitionTime, cancelledBST.getNextSubscription());
        listener.handleSubscriptionTransitionChange(new DefaultSubscriptionEvent(recreatedSubscriptionTransition, effectiveTransitionTime));
        Assert.assertEquals(dao.getTransitions(KEY).size(), 3);
        Assert.assertEquals(dao.getTransitions(KEY).get(2), recreatedBST);

    }

    private BusinessSubscriptionTransition createExpectedFirstBST(final UUID id, final DateTime requestedTransitionTime, final DateTime effectiveTransitionTime)
    {
        final BusinessSubscriptionEvent event = BusinessSubscriptionEvent.subscriptionCreated(plan.getName(), catalog, effectiveTransitionTime, effectiveTransitionTime);
                
        final Subscription.SubscriptionState subscriptionState = Subscription.SubscriptionState.ACTIVE;
        return createExpectedBST(id, event, requestedTransitionTime, effectiveTransitionTime, null, subscriptionState);
    }

    private BusinessSubscriptionTransition createExpectedCancelledBST(final UUID id, final DateTime requestedTransitionTime, final DateTime effectiveTransitionTime, final BusinessSubscription lastSubscription)
    {
        final BusinessSubscriptionEvent event = BusinessSubscriptionEvent.subscriptionCancelled(plan.getName(), catalog, effectiveTransitionTime, effectiveTransitionTime);
        return createExpectedBST(id, event, requestedTransitionTime, effectiveTransitionTime, lastSubscription, null);
    }

    private BusinessSubscriptionTransition createExpectedRecreatedBST(final UUID id, final DateTime requestedTransitionTime, final DateTime effectiveTransitionTime, final BusinessSubscription lastSubscription)
    {
        final BusinessSubscriptionEvent event = BusinessSubscriptionEvent.subscriptionRecreated(plan.getName(), catalog, effectiveTransitionTime, effectiveTransitionTime);
        final Subscription.SubscriptionState subscriptionState = Subscription.SubscriptionState.ACTIVE;
        return createExpectedBST(id, event, requestedTransitionTime, effectiveTransitionTime, lastSubscription, subscriptionState);
    }


    private BusinessSubscriptionTransition createExpectedBST(
        final UUID eventId,
        final BusinessSubscriptionEvent eventType,
        final DateTime requestedTransitionTime,
        final DateTime effectiveTransitionTime,
        @Nullable final BusinessSubscription previousSubscription,
        @Nullable final Subscription.SubscriptionState nextState
    )
    {
        return new BusinessSubscriptionTransition(
            eventId,
            KEY,
            ACCOUNT_KEY,
            requestedTransitionTime,
            eventType,
            previousSubscription,
            nextState == null ? null : new BusinessSubscription(
                null,
                plan.getName(),
                phase.getName(),
                CURRENCY,
                effectiveTransitionTime,
                nextState,
                subscriptionId,
                bundleUUID, catalog
            )
        );
    }

    private SubscriptionTransitionData createFirstSubscriptionTransition(final DateTime requestedTransitionTime, final DateTime effectiveTransitionTime)
    {
        final ApiEventType eventType = ApiEventType.CREATE;
        final Subscription.SubscriptionState nextState = Subscription.SubscriptionState.ACTIVE;
        return new SubscriptionTransitionData(
            UUID.randomUUID(),
            subscriptionId,
            bundleUUID,
            EntitlementEvent.EventType.API_USER,
            eventType,
            requestedTransitionTime,
            effectiveTransitionTime,
            null,
            null,
            null,
            null,
            nextState,
            plan,
            phase,
            priceList,
            1L,
            null,
            true
        );
    }


    private SubscriptionTransitionData createCancelSubscriptionTransition(final DateTime requestedTransitionTime, final DateTime effectiveTransitionTime, final Subscription.SubscriptionState previousState)
    {
        final ApiEventType eventType = ApiEventType.CANCEL;
        // next state is null for canceled events
        return new SubscriptionTransitionData(
            UUID.randomUUID(),
            subscriptionId,
            bundleUUID,
            EntitlementEvent.EventType.API_USER,
            eventType,
            requestedTransitionTime,
            effectiveTransitionTime,
            previousState,
            plan,
            phase,
            priceList,
            null,
            null,
            null,
            null,
            1L,
            null,
            true
        );
    }

    private SubscriptionTransitionData createRecreatedSubscriptionTransition(final DateTime requestedTransitionTime, final DateTime effectiveTransitionTime, final Subscription.SubscriptionState previousState)
    {
        final ApiEventType eventType = ApiEventType.RE_CREATE;
        final Subscription.SubscriptionState nextState = Subscription.SubscriptionState.ACTIVE;
        return new SubscriptionTransitionData(
            UUID.randomUUID(),
            subscriptionId,
            bundleUUID,
            EntitlementEvent.EventType.API_USER,
            eventType,
            requestedTransitionTime,
            effectiveTransitionTime,
            previousState,
            null,
            null,
            null,
            nextState,
            plan,
            phase,
            priceList,
            1L,
            null,
            true
        );
    }


    private SubscriptionTransitionData createSubscriptionTransition(
        final ApiEventType eventType,
        final DateTime requestedTransitionTime,
        final DateTime effectiveTransitionTime,
        final Subscription.SubscriptionState previousState,
        final Subscription.SubscriptionState nextState
    )
    {
        return new SubscriptionTransitionData(
            UUID.randomUUID(),
            subscriptionId,
            bundleUUID,
            EntitlementEvent.EventType.API_USER,
            eventType,
            requestedTransitionTime,
            effectiveTransitionTime,
            previousState,
            plan,
            phase,
            priceList,
            nextState,
            plan,
            phase,
            priceList,
            1L,
            null,
            true
        );
    }
}<|MERGE_RESOLUTION|>--- conflicted
+++ resolved
@@ -74,11 +74,7 @@
     @BeforeMethod(alwaysRun = true)
     public void setUp() throws Exception
     {
-<<<<<<< HEAD
-        final BusinessSubscriptionTransitionRecorder recorder = new BusinessSubscriptionTransitionRecorder(dao, new MockEntitlementUserApi(bundleUUID, KEY), new MockAccountUserApi(ACCOUNT_KEY, CURRENCY));
-=======
-        final BusinessSubscriptionTransitionRecorder recorder = new BusinessSubscriptionTransitionRecorder(dao, catalogService, new MockEntitlementUserApi(bundleUUID, KEY), new MockIAccountUserApi(ACCOUNT_KEY, CURRENCY));
->>>>>>> c542d9c8
+        final BusinessSubscriptionTransitionRecorder recorder = new BusinessSubscriptionTransitionRecorder(dao, catalogService, new MockEntitlementUserApi(bundleUUID, KEY), new MockAccountUserApi(ACCOUNT_KEY, CURRENCY));
         listener = new AnalyticsListener(recorder, null);
     }
 
