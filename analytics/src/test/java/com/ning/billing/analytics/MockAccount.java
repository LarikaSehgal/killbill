/*
 * Copyright 2010-2011 Ning, Inc.
 *
 * Ning licenses this file to you under the Apache License, version 2.0
 * (the "License"); you may not use this file except in compliance with the
 * License.  You may obtain a copy of the License at:
 *
 *    http://www.apache.org/licenses/LICENSE-2.0
 *
 * Unless required by applicable law or agreed to in writing, software
 * distributed under the License is distributed on an "AS IS" BASIS, WITHOUT
 * WARRANTIES OR CONDITIONS OF ANY KIND, either express or implied.  See the
 * License for the specific language governing permissions and limitations
 * under the License.
 */

package com.ning.billing.analytics;

import java.util.List;
import java.util.UUID;

import com.ning.billing.util.callcontext.CallContext;
import org.joda.time.DateTime;
import org.joda.time.DateTimeZone;

import com.ning.billing.account.api.Account;
import com.ning.billing.account.api.MutableAccountData;
import com.ning.billing.catalog.api.Currency;
import com.ning.billing.util.customfield.CustomField;
import com.ning.billing.util.tag.Tag;
import com.ning.billing.util.tag.TagDefinition;

public class MockAccount implements Account
{
    private final UUID id;
    private final String accountKey;
    private final Currency currency;

    public MockAccount(final UUID id, final String accountKey, final Currency currency)
    {
        this.id = id;
        this.accountKey = accountKey;
        this.currency = currency;
    }

    @Override
    public int getFirstNameLength() {
        return 0;
    }

    @Override
    public String getEmail()
    {
        return "test@test.com";
    }

    @Override
    public String getPhone()
    {
        return "408-555-6665";
    }

    @Override
    public String getExternalKey()
    {
        return accountKey;
    }

    @Override
    public String getName() {
        return "firstName lastName";
    }

    @Override
    public int getBillCycleDay()
    {
        return 12;
    }

    @Override
    public Currency getCurrency()
    {
        return currency;
    }

    @Override
    public String getPaymentProviderName() {
        return "PayPal";
    }

    @Override
    public DateTimeZone getTimeZone() {
        return DateTimeZone.forID("Pacific/Fiji");
    }

    @Override
    public String getLocale() {
        return "EN-US";
    }

    @Override
    public String getAddress1() {
        return null;
    }

    @Override
    public String getAddress2() {
        return null;
    }

    @Override
    public String getCompanyName() {
        return null;
    }

    @Override
    public String getCity() {
        return null;
    }

    @Override
    public String getStateOrProvince() {
        return null;
    }

    @Override
    public String getPostalCode() {
        return null;
    }

    @Override
    public String getCountry() {
        return null;
    }

    @Override
    public UUID getId()
    {
        return id;
    }

    @Override
    public String getCreatedBy() {
        throw new UnsupportedOperationException();
    }

    @Override
    public DateTime getCreatedDate() {
        throw new UnsupportedOperationException();
    }

    @Override
    public String getFieldValue(String fieldName) {
        throw new UnsupportedOperationException();
    }

    @Override
    public void setFieldValue(String fieldName, String fieldValue) {
        throw new UnsupportedOperationException();
    }

    @Override
    public void saveFieldValue(String fieldName, String fieldValue, CallContext context) {
        throw new UnsupportedOperationException();
    }

    @Override
    public List<CustomField> getFieldList() {
        throw new UnsupportedOperationException();
    }

    @Override
    public void setFields(List<CustomField> fields) {
        throw new UnsupportedOperationException();
    }

    @Override
    public void saveFields(List<CustomField> fields, CallContext context) {
        throw new UnsupportedOperationException();
    }

    @Override
    public void clearFields() {
        throw new UnsupportedOperationException();
    }

    @Override
    public void clearPersistedFields(CallContext context) {
        throw new UnsupportedOperationException();
    }

    @Override
    public String getObjectName() {
        throw new UnsupportedOperationException();
    }

    @Override
    public List<Tag> getTagList() {
        throw new UnsupportedOperationException();
    }

    @Override
    public boolean hasTag(String tagName) {
        throw new UnsupportedOperationException();
    }

    @Override
    public void addTag(TagDefinition definition) {
        throw new UnsupportedOperationException();
    }

    @Override
    public void addTags(List<Tag> tags) {
        throw new UnsupportedOperationException();
    }

    @Override
    public void clearTags() {
        throw new UnsupportedOperationException();
    }

    @Override
    public void removeTag(TagDefinition definition) {
        throw new UnsupportedOperationException();
    }

    @Override
    public boolean generateInvoice() {
        throw new UnsupportedOperationException();
    }

    @Override
    public boolean processPayment() {
        throw new UnsupportedOperationException();
    }

    @Override
    public String getUpdatedBy() {
        throw new UnsupportedOperationException();
    }

    @Override
    public DateTime getUpdatedDate() {
        throw new UnsupportedOperationException();
    }
<<<<<<< HEAD
=======

    @Override
    public MutableAccountData toMutableAccountData() {
        throw new NotImplementedException();
    }

>>>>>>> 162f4a2f
}<|MERGE_RESOLUTION|>--- conflicted
+++ resolved
@@ -243,13 +243,10 @@
     public DateTime getUpdatedDate() {
         throw new UnsupportedOperationException();
     }
-<<<<<<< HEAD
-=======
 
     @Override
     public MutableAccountData toMutableAccountData() {
-        throw new NotImplementedException();
-    }
-
->>>>>>> 162f4a2f
+        throw new UnsupportedOperationException();
+    }
+
 }