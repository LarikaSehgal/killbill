--- conflicted
+++ resolved
@@ -90,11 +90,7 @@
 	}
 
     @Override
-<<<<<<< HEAD
-    public void updateAccount(UUID accountId, AccountData accountData)
-=======
     public void updateAccount(UUID accountId, AccountData accountData, CallContext context)
->>>>>>> 067c9d4b
             throws AccountApiException {
         throw new NotImplementedException();
     }
