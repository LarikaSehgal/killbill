<<<<<<< HEAD
0.20.1
    https://github.com/killbill/killbill/releases/tag/killbill-0.20.1

0.20.0
    https://github.com/killbill/killbill/releases/tag/killbill-0.20.0

0.19.19
    https://github.com/killbill/killbill/releases/tag/killbill-0.19.19

0.19.18
    https://github.com/killbill/killbill/releases/tag/killbill-0.19.18

0.19.17
    https://github.com/killbill/killbill/releases/tag/killbill-0.19.17

0.19.16
    Catalog api cleanup and enhancements for mutli-versions
    Fix missing fields in invoice items and remove constraint for generating stricly positive external charges
    https://github.com/killbill/killbill/releases/tag/killbill-0.19.16

0.19.15
    Fix issue in usage billing (DETAIL mode)
    Catalog endpoints enhancements
    Merge fix from 0.18.x to allow to change to a plan defined in a subsequent catalog version
    https://github.com/killbill/killbill/releases/tag/killbill-0.19.15

0.19.14
    Expose and persist invoice item product name
    New history apis
    Test hardening
    Fix swallowed TAG_DEFINITION_DOES_NOT_EXIST when doing a TagDefinitionDao#getById
    Make sure invoice item adjustment correctly reflect the catalog info from the item being adjusted
    https://github.com/killbill/killbill/releases/tag/killbill-0.19.14

0.19.13
    Entitlement/subscription refactoring and incremental perf improvements
    New implementation pass to allow a mix of RO and RW calls
    https://github.com/killbill/killbill/releases/tag/killbill-0.19.13

0.19.12
    New API to retrieve history info from any objects
    Entitlement/subscription refactoring and incremental perf improvements

0.19.11
    Subscription and entitlement rework mostly targeted around performance
    Add ability to use read only instances from JAXRS and plugin layer

0.19.10
    Entitlement and Subscription performance
    Fix issue in invoice plugin ordering
    https://github.com/killbill/killbill/releases/tag/killbill-0.19.10

0.19.9
    Introduce thread-local dirty DB flag
    Fix NPE in bus and notifications threads

0.19.8
    https://github.com/killbill/killbill/releases/tag/killbill-0.19.8

0.19.7
    https://github.com/killbill/killbill/releases/tag/killbill-0.19.7

0.19.6
    https://github.com/killbill/killbill/releases/tag/killbill-0.19.6

0.19.5
    Database perf improvements
    Payment fix for lastPaymentSuccessStateName
    Invoice Usage fix for multiple usage sections

0.19.4
    Dev iteration

0.19.3
    Fix issue with tag idempotency. Fixes #857
    Fix JDBC connection leak in pagination API. Fixes #853
    Fix limitation where catalog plan name cannot end with an number. Fixes #842
    Reduce log level of InvoiceItemGeneratorLogger. Fixes #851
    Usage detail/aggregate mode. Fixes #839 
    Add metadata detail field to external charges. Fixes #843
    Add ability to void invoices. Fixes #833

0.19.2
    Fix issue with STANDALONE plans (#840)
    Fix connection leak (#558)
    Fix limitation where catalog plan name cannot end with an number (#842)
    Fix missing Invoice Notification when we have future billing events (#846)
    Reduce log level of InvoiceItemGeneratorLogger (#851)
    https://github.com/killbill/killbill/releases/tag/killbill-0.19.2

0.19.1
    https://github.com/killbill/killbill/releases/tag/killbill-0.19.1

0.19.0
    Initial dev release
=======
0.18.22
    See https://github.com/killbill/killbill/releases/tag/killbill-0.18.22
>>>>>>> 0a0fd1c3

0.18.21
    Fix for NPE if the only available usage is before the first transition date
    https://github.com/killbill/killbill/releases/tag/killbill-0.18.21

0.18.20
    Fix issue when changing a Plan defined in a subsequent catalog version
    https://github.com/killbill/killbill/releases/tag/killbill-0.18.20

0.18.19
    See https://github.com/killbill/killbill/releases/tag/killbill-0.18.19

0.18.18
    See https://github.com/killbill/killbill/releases/tag/killbill-0.18.18

0.18.17
    See https://github.com/killbill/killbill/releases/tag/killbill-0.18.17

0.18.16
    See https://github.com/killbill/killbill/releases/tag/killbill-0.18.16

0.18.15
    See https://github.com/killbill/killbill/releases/tag/killbill-0.18.15

0.18.14
    See https://github.com/killbill/killbill/releases/tag/killbill-0.18.14

0.18.13
    See https://github.com/killbill/killbill/releases/tag/killbill-0.18.13

0.18.12
    See https://github.com/killbill/killbill/releases/tag/killbill-0.18.12

0.18.11
    See https://github.com/killbill/killbill/releases/tag/killbill-0.18.11

0.18.10
    See https://github.com/killbill/killbill/releases/tag/killbill-0.18.10

0.18.7
    See https://github.com/killbill/killbill/releases/tag/killbill-0.18.7

0.18.6
    See https://github.com/killbill/killbill/releases/tag/killbill-0.18.6

0.18.5
    See https://github.com/killbill/killbill/releases/tag/killbill-0.18.5

0.18.4
    See https://github.com/killbill/killbill/releases/tag/killbill-0.18.4

0.18.3
    See https://github.com/killbill/killbill/releases/tag/killbill-0.18.3

0.18.2
    See https://github.com/killbill/killbill/releases/tag/killbill-0.18.2

0.18.1
    See https://github.com/killbill/killbill/releases/tag/killbill-0.18.1

0.18.0
    See https://github.com/killbill/killbill/releases/tag/killbill-0.18.0

0.17.8
    See https://github.com/killbill/killbill/releases/tag/killbill-0.17.8

0.17.7
    See https://github.com/killbill/killbill/releases/tag/killbill-0.17.7

0.17.6
    See https://github.com/killbill/killbill/releases/tag/killbill-0.17.6

0.17.5
    See https://github.com/killbill/killbill/releases/tag/killbill-0.17.5

0.17.4
    See https://github.com/killbill/killbill/releases/tag/killbill-0.17.4

0.17.3
    See https://github.com/killbill/killbill/releases/tag/killbill-0.17.3

0.17.2
    See https://github.com/killbill/killbill/releases/tag/killbill-0.17.2

0.17.1
    See https://github.com/killbill/killbill/releases/tag/killbill-0.17.1

0.17.0
    See https://github.com/killbill/killbill/releases/tag/killbill-0.17.0

0.16.12
    See https://github.com/killbill/killbill/releases/tag/killbill-0.16.12

0.16.11
    See https://github.com/killbill/killbill/releases/tag/killbill-0.16.11

0.16.10
    See https://github.com/killbill/killbill/releases/tag/killbill-0.16.10

0.16.9
    Fix issues with payment transaction external keys (make sure transaction external keys aren't shared across payments)
    Fix #613

0.16.8
    See https://github.com/killbill/killbill/releases/tag/killbill-0.16.8

0.16.7
    See https://github.com/killbill/killbill/releases/tag/killbill-0.16.7

0.16.6
    See https://github.com/killbill/killbill/releases/tag/killbill-0.16.6

0.16.5
    See https://github.com/killbill/killbill/releases/tag/killbill-0.16.5

0.16.4
    See https://github.com/killbill/killbill/releases/tag/killbill-0.16.4

0.16.3
    See https://github.com/killbill/killbill/releases/tag/killbill-0.16.3

0.16.2
    See https://github.com/killbill/killbill/releases/tag/killbill-0.16.2

0.16.1
    See https://github.com/killbill/killbill/releases/tag/killbill-0.16.1

0.16.0
    See https://github.com/killbill/killbill/releases/tag/killbill-0.16.0

0.15.10
    See https://github.com/killbill/killbill/releases/tag/killbill-0.15.10

0.15.7
    See https://github.com/killbill/killbill/releases/tag/killbill-0.15.7

0.15.6
    See https://github.com/killbill/killbill/releases/tag/killbill-0.15.6

0.15.5
    Fix with issue with payment combo call where default account fields are not part of the request

0.15.4
    See https://github.com/killbill/killbill/issues?q=milestone%3ARelease-0.15.4+is%3Aclosed

0.15.3
    Release for milestone 0.15.3: https://github.com/killbill/killbill/issues?q=is%3Aissue+milestone%3ARelease-0.15.3+is%3Aclosed

0.15.2
    See https://github.com/killbill/killbill/issues?q=milestone%3ARelease-0.15.2+is%3Aclosed

0.15.1
    See https://github.com/killbill/killbill/issues?q=milestone%3ARelease-0.15.1+is%3Aclosed
    Also Add new support for entitlement plugin API

0.15.0
    See https://github.com/killbill/killbill/issues?q=milestone%3ARelease-0.15.0+is%3Aclosed

0.14.1
    Fix usage bug (see 8511f41cdf78bd1cb9d0c335ffa8d40ca53aeccd)

0.14.0
    http://killbill.io/blog/kill-bill-0-14-0-released/

0.13.7
    https://github.com/killbill/killbill/issues/249
    https://github.com/killbill/killbill/issues/297
    https://github.com/killbill/killbill/issues/298
    https://github.com/killbill/killbill/issues/299
    NPE fix in DefaultPaymentApi#getPaymentMethodById
    Update killbill-oss-parent to 0.11

0.13.6
    See https://github.com/killbill/killbill/issues?utf8=%E2%9C%93&q=milestone%3ARelease-0.13.6+

0.13.5
    https://github.com/killbill/killbill/issues/238
    https://github.com/killbill/killbill/issues/274
    https://github.com/killbill/killbill/issues/275
    https://github.com/killbill/killbill/issues/281
    https://github.com/killbill/killbill/issues/286
    Update killbill-oss-parent to 0.9.15

0.13.4
    https://github.com/killbill/killbill/issues/137
    https://github.com/killbill/killbill/issues/244
    https://github.com/killbill/killbill/issues/257
    https://github.com/killbill/killbill/issues/272
    invoice: fix bug when handling full repairs
    jaxrs: improve waiting for notifications in TestResource
    Update killbill-oss-parent to 0.9.11

0.13.3
    https://github.com/killbill/killbill/issues/258
    https://github.com/killbill/killbill/issues/260
    https://github.com/killbill/killbill/issues/267
    https://github.com/killbill/killbill/issues/268
    https://github.com/killbill/killbill-commons/issues/9
    Update killbill-oss-parent to 0.9.10
    Permit empty values for Account#name and Account#email

0.13.2
    https://github.com/killbill/killbill/issues/214
    https://github.com/killbill/killbill/issues/251
    https://github.com/killbill/killbill/issues/261
    Fixes in payment system
    Bug fixes in multi-tenant support
    Fix CHANGE_OF_PLAN plan alignment
    Update killbill-oss-parent to 0.9.9

0.13.1
    https://github.com/killbill/killbill/issues/226
    https://github.com/killbill/killbill/issues/233
    https://github.com/killbill/killbill/issues/234
    https://github.com/killbill/killbill/issues/235
    https://github.com/killbill/killbill/issues/236
    https://github.com/killbill/killbill/issues/245
    Add support for invoice plugins
    Export more fields in TaxInvoiceItem
    Update killbill-oss-parent to 0.9.7

0.12.2
    Fix state machine flow for PENDING payments
    Fix Guice wiring in JAX-RS

0.12.1
    Fix NPE in case of aborted payments
    Add missing headers for CORS
    Update killbill-platform to 0.1.1
    Reduce size of the war

0.12.0
    Bug fixes #200 #193
    Renaming
    Preparation for 0.12.0

0.11.13
    Swagger integration
    Fixes for PaymentControlApi
    https://github.com/killbill/killbill/issues/152
    https://github.com/killbill/killbill/issues/227
    https://github.com/killbill/killbill/issues/198

0.11.12
    Fix issues around timezones
    Switch to HikariCP by default
    Rename TableName.TRANSACTIONS to TableName.PAYMENT_TRANSACTIONS
    Update killbill-oss-parent to 0.7.30

0.11.11
    Usage api change
    Update commons for bug fixes

0.11.10
    Payment bug fixes
    New Janitor tasks
    JMX properties refinment
    Fix broken logging (war artifacts)
    https://github.com/killbill/killbill/issues/210
    Update killbill-oss-parent to 0.7.22

0.11.9
    payment: rework Janitor shutdown sequence
    jdbc: integrate log4jdbc-log4j2
    profiling: add support for JAX-RS and EhCache
    Shiro integration bugfixes
    Fix tests failures on H2
    https://github.com/killbill/killbill/issues/204
    Update killbill-oss-parent to 0.7.20

0.11.8
    Add support for profiling data
    Harden code to fix sporadic failure in integration tests

0.11.6
    Payment subsystem (complete merge payment and direct payment, and does renaming)

0.11.5
    Extract killbill-platform
    Implement state machines for payments
    Merge invoice and direct payments flows
    https://github.com/killbill/killbill/issues/170
    https://github.com/killbill/killbill/issues/201
    Update killbill-oss-parent to 0.7.14

0.11.4
    Upgrade JRuby to 1.7.12
    Fix NPE in direct payment APIs for accounts without a default payment method

0.11.3
    Iteration on new direct payment APIs (unstable)

0.11.2
    Iteration on new direct payment APIs (unstable)
    invoice: change external charges APIs to allow bulk insertion
    osgi: introduce OSGIConfigProperties as an an osgi service to allow plugins to read system properties

0.11.1
    Introduction of new direct payment APIs (unstable)

0.10.2
    Add paymentAmount parameter to payAllInvoices API
    Fix OSGI dependencies issue

0.10.1
    Allow configuration of EhCache by specifying a URI

0.10.0
    Merge usage branch (consumable in arrear)
    Upgrade osgi felix framework and resolve osgi errors

0.9.2
    Add org.killbill.server.properties property
    Add default invoice HTML template
    Better first time experience when using the jetty-console war

0.9.1
    Update packages com.ning -> org.killbill

0.8.13
    Fix SQL query typo in unmarkPaymentMethodAsDeleted

0.8.12
    Implement bundles pagination and search APIs
    Implement invoices search API
    https://github.com/killbill/killbill/issues/154
    https://github.com/killbill/killbill/issues/156
    https://github.com/killbill/killbill/issues/159
    JAX-RS bugfixes
    Update killbill-oss-parent to 0.5.24

0.8.11
    [SECURITY] Fix SQL injection in search APIs
    Fix bug when retrieving refund information from plugins
    Add system tag definitions support to tag search
    https://github.com/killbill/killbill/issues/100

0.8.10
    Upgrade JRuby and add support for OpenSSL in plugins
    payment: pagination bugfix
    Update killbill-oss-parent to 0.5.21 (DDL change)
     - retry logic for bus and notification queues

0.8.9
    Introduce PENDING payment state for Bitcoin
    Implement new pagination and search APIs
    Update killbill-oss-parent to 0.5.19

0.8.8
    Add ability to update a bundle externalKey
    Add ability to delete (mark as deleted) custom fields
    Update killbill-oss-parent to 0.5.16

0.8.7
    DDL: remove unused paid_through_date column
    https://github.com/killbill/killbill/issues/130
    https://github.com/killbill/killbill/issues/149
    Add API to retrieve deleted tags
    Add search APIs for payments
    Audit API optimizations
    JDBI optimizations
    Update killbill-oss-parent to 0.5.9

0.8.6
    Partial fix for https://github.com/killbill/killbill/issues/141
    https://github.com/killbill/killbill/issues/143
    https://github.com/killbill/killbill/issues/145
    https://github.com/killbill/killbill/issues/147
    https://github.com/killbill/killbill/issues/148
    DDL: remove unused billing_cycle_day_utc column

0.8.5
    https://github.com/killbill/killbill/issues/134
    https://github.com/killbill/killbill/issues/135
    https://github.com/killbill/killbill/issues/136
    https://github.com/killbill/killbill/issues/140

0.8.4
    Subscription base speedups
    Fix regression in bundle timeline API
    Fix ClassCastException in Beatrix
    https://github.com/killbill/killbill/issues/123
    https://github.com/killbill/killbill/issues/132

0.8.3
    Entitlement speedups

0.8.2
    Lots of subscription & entitlement bugfixes
    https://github.com/killbill/killbill/issues/121
    https://github.com/killbill/killbill/issues/124
    https://github.com/killbill/killbill/issues/126
    https://github.com/killbill/killbill/issues/128

0.8.1
    https://github.com/killbill/killbill/issues/94
    https://github.com/killbill/killbill/issues/116

0.8.0
    Add missing audit columns in blocking_states

0.7.1
    Add support for currency conversion plugin type
    Allow payments/refund to be processed by plugin in a different currency than the one on the account

0.7.0
    Initial support for pagination
    Entitlement bugfixes

0.5.0
    Initial implementation of RBAC
     - default credentials: admin/password
    Remove analytics plugin from defaultbundles package
    Switch to killbill-commons for locker and db testing helper
    Lower the default number of hash iterations for the apiSecret to 200,000 down from 500,000
     - you can override it via -Dkillbill.server.multitenant.hash_iterations

0.4.0
    Search APIs
    Log errors during lifecycle
    Fix Catalog endpoints

0.3.6
    Add all ISO currencies to the catalog
    jaxrs: return properly formatted JSON in case of exception<|MERGE_RESOLUTION|>--- conflicted
+++ resolved
@@ -1,4 +1,3 @@
-<<<<<<< HEAD
 0.20.1
     https://github.com/killbill/killbill/releases/tag/killbill-0.20.1
 
@@ -77,7 +76,7 @@
     Fix JDBC connection leak in pagination API. Fixes #853
     Fix limitation where catalog plan name cannot end with an number. Fixes #842
     Reduce log level of InvoiceItemGeneratorLogger. Fixes #851
-    Usage detail/aggregate mode. Fixes #839 
+    Usage detail/aggregate mode. Fixes #839
     Add metadata detail field to external charges. Fixes #843
     Add ability to void invoices. Fixes #833
 
@@ -94,10 +93,9 @@
 
 0.19.0
     Initial dev release
-=======
+
 0.18.22
     See https://github.com/killbill/killbill/releases/tag/killbill-0.18.22
->>>>>>> 0a0fd1c3
 
 0.18.21
     Fix for NPE if the only available usage is before the first transition date
