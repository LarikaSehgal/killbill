--- conflicted
+++ resolved
@@ -315,12 +315,7 @@
     @Override
     public PlanChangeResult planChange(final PlanPhaseSpecifier from,
                                        final PlanSpecifier to,
-<<<<<<< HEAD
                                        final DateTime requestedDate)
-=======
-                                       final DateTime requestedDate,
-                                       final DateTime subscriptionChangePlanDate)
->>>>>>> b5c2f6a3
             throws CatalogApiException {
         // Use the "to" specifier, to make sure the new plan always exists
         final StaticCatalog staticCatalog = versionForDate(requestedDate);
