--- conflicted
+++ resolved
@@ -16,72 +16,15 @@
 
 package com.ning.billing.catalog;
 
-import java.io.File;
-import java.net.URI;
-
 import com.google.inject.Inject;
 import com.google.inject.Provider;
 import com.ning.billing.catalog.api.ICatalog;
 import com.ning.billing.catalog.api.ICatalogService;
-<<<<<<< HEAD
-import com.ning.billing.config.IBusinessConfig;
-=======
-import com.ning.billing.catalog.io.CatalogLoader;
->>>>>>> 1868fb69
 import com.ning.billing.config.ICatalogConfig;
 import com.ning.billing.lifecycle.IService;
 import com.ning.billing.util.config.XMLLoader;
 
-
 public class CatalogService implements IService, Provider<ICatalog>, ICatalogService {
-<<<<<<< HEAD
-	
-	private static ICatalog catalog;
-
-
-	@Override
-	public void initialize(IBusinessConfig businessConfig,
-			IKillbillConfig killbillConfig) throws ServiceException {
-		if(killbillConfig instanceof ICatalogConfig) {
-			ICatalogConfig catalogConfig = (ICatalogConfig) killbillConfig;
-			try {
-				catalog = XMLLoader.getObjectFromURI(new URI(catalogConfig.getCatalogURI()), Catalog.class);
-			} catch (Exception e) {
-				throw new ServiceException(e);
-			}
-		} else {
-			throw new ServiceException("Configuration does not include catalog configuration.");
-		}
-	}
-
-	@Override
-	public void start() throws ServiceException {
-		// Intentionally blank
-		
-	}
-
-	@Override
-	public void stop() throws ServiceException {
-		// Intentionally blank
-		
-	}
-
-	/* (non-Javadoc)
-	 * @see com.ning.billing.catalog.ICatlogService#getCatalog()
-	 */
-	@Override
-	public ICatalog getCatalog() {
-		return catalog;
-	}
-
-	
-	// Should be able to use bind(ICatalog.class).toProvider(CatalogService.class);
-	@Override
-	public ICatalog get() {
-		return catalog;
-	}
-=======
-
 
     private static final String CATALOG_SERVICE_NAME = "catalog-service";
 
@@ -102,7 +45,7 @@
     public synchronized void initialize() throws ServiceException {
         if (!isInitialized) {
             try {
-                catalog = CatalogLoader.getCatalogFromProperty(config.getCatalogURI());
+                catalog = XMLLoader.getObjectFromProperty(config.getCatalogURI(), Catalog.class);
                 isInitialized = true;
             } catch (Exception e) {
                 throw new ServiceException(e);
@@ -110,7 +53,6 @@
         }
     }
 
-    @Override
     public String getName() {
         return CATALOG_SERVICE_NAME;
     }
@@ -143,5 +85,4 @@
         return catalog;
     }
 
->>>>>>> 1868fb69
 }