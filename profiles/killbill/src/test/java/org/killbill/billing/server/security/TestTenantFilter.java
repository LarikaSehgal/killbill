--- conflicted
+++ resolved
@@ -53,17 +53,7 @@
         callbackServlet.assertListenerStatus();
 
         // Create the tenant
-<<<<<<< HEAD
-        final String apiKeyTenant1 = "pierre";
-        final String apiSecretTenant1 = "pierreIsFr3nch";
-        loginTenant(apiKeyTenant1, apiSecretTenant1);
-        final Tenant tenant1 = new Tenant();
-        tenant1.setApiKey(apiKeyTenant1);
-        tenant1.setApiSecret(apiSecretTenant1);
-        tenantApi.createTenant(tenant1, requestOptions);
-=======
         final Tenant tenant1 = createTenant("pierre", "pierreIsFr3nch", true);
->>>>>>> f26bccc1
 
         final Account account1 = createAccount();
         Assert.assertEquals(accountApi.getAccountByKey(account1.getExternalKey(), requestOptions), account1);
@@ -71,17 +61,7 @@
         logoutTenant();
 
         // Create another tenant
-<<<<<<< HEAD
-        final String apiKeyTenant2 = "stephane";
-        final String apiSecretTenant2 = "stephane1sAlsoFr3nch";
-        loginTenant(apiKeyTenant2, apiSecretTenant2);
-        final Tenant tenant2 = new Tenant();
-        tenant2.setApiKey(apiKeyTenant2);
-        tenant2.setApiSecret(apiSecretTenant2);
-        tenantApi.createTenant(tenant2, requestOptions);
-=======
         createTenant("stephane", "stephane1sAlsoFr3nch", true);
->>>>>>> f26bccc1
 
         final Account account2 = createAccount();
         Assert.assertEquals(accountApi.getAccountByKey(account2.getExternalKey(), requestOptions), account2);
@@ -90,12 +70,7 @@
         Assert.assertNull(accountApi.getAccountByKey(account1.getExternalKey(), requestOptions));
 
         // Same for tenant1 and account2
-<<<<<<< HEAD
-        loginTenant(apiKeyTenant1, apiSecretTenant1);
+        loginTenant(tenant1.getApiKey(), tenant1.getApiSecret());
         Assert.assertNull(accountApi.getAccountByKey(account2.getExternalKey(), requestOptions));
-=======
-        loginTenant(tenant1.getApiKey(), tenant1.getApiSecret());
-        Assert.assertNull(killBillClient.getAccount(account2.getExternalKey()));
->>>>>>> f26bccc1
     }
 }