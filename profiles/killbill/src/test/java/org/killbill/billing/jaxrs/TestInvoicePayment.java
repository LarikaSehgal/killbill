/*
 * Copyright 2010-2013 Ning, Inc.
 * Copyright 2014 Groupon, Inc
 * Copyright 2014 The Billing Project, LLC
 *
 * The Billing Project licenses this file to you under the Apache License, version 2.0
 * (the "License"); you may not use this file except in compliance with the
 * License.  You may obtain a copy of the License at:
 *
 *    http://www.apache.org/licenses/LICENSE-2.0
 *
 * Unless required by applicable law or agreed to in writing, software
 * distributed under the License is distributed on an "AS IS" BASIS, WITHOUT
 * WARRANTIES OR CONDITIONS OF ANY KIND, either express or implied.  See the
 * License for the specific language governing permissions and limitations
 * under the License.
 */

package org.killbill.billing.jaxrs;

import java.math.BigDecimal;
import java.math.RoundingMode;
import java.util.List;
import java.util.UUID;

import org.joda.time.DateTime;
import org.killbill.billing.catalog.api.BillingPeriod;
import org.killbill.billing.catalog.api.ProductCategory;
import org.killbill.billing.client.KillBillClientException;
import org.killbill.billing.client.model.InvoicePayments;
import org.killbill.billing.client.model.Invoices;
import org.killbill.billing.client.model.Payments;
<<<<<<< HEAD
import org.killbill.billing.client.model.gen.Account;
import org.killbill.billing.client.model.gen.Invoice;
import org.killbill.billing.client.model.gen.InvoiceItem;
import org.killbill.billing.client.model.gen.InvoicePayment;
import org.killbill.billing.client.model.gen.InvoicePaymentTransaction;
import org.killbill.billing.client.model.gen.Payment;
import org.killbill.billing.client.model.gen.PaymentMethod;
import org.killbill.billing.client.model.gen.PaymentTransaction;
import org.killbill.billing.client.model.gen.Subscription;
=======
import org.killbill.billing.client.model.Subscription;
import org.killbill.billing.notification.plugin.api.ExtBusEventType;
>>>>>>> c0a61331
import org.killbill.billing.osgi.api.OSGIServiceRegistration;
import org.killbill.billing.payment.api.TransactionStatus;
import org.killbill.billing.payment.api.TransactionType;
import org.killbill.billing.payment.plugin.api.PaymentPluginApi;
import org.killbill.billing.payment.provider.MockPaymentProviderPlugin;
import org.killbill.billing.util.api.AuditLevel;
import org.killbill.billing.util.tag.ControlTagType;
import org.testng.Assert;
import org.testng.annotations.BeforeMethod;
import org.testng.annotations.Test;

import com.google.common.collect.ImmutableList;
import com.google.inject.Inject;

import static org.testng.Assert.assertEquals;
import static org.testng.Assert.assertNotNull;
import static org.testng.Assert.assertNull;
import static org.testng.Assert.assertTrue;

public class TestInvoicePayment extends TestJaxrsBase {

    @Inject
    protected OSGIServiceRegistration<PaymentPluginApi> registry;

    private MockPaymentProviderPlugin mockPaymentProviderPlugin;

    @BeforeMethod(groups = "slow")
    public void beforeMethod() throws Exception {
        if (hasFailed()) {
            return;
        }

        super.beforeMethod();
        mockPaymentProviderPlugin = (MockPaymentProviderPlugin) registry.getServiceForName(PLUGIN_NAME);
    }

    @Test(groups = "slow")
    public void testRetrievePayment() throws Exception {
<<<<<<< HEAD
        final InvoicePayment paymentJson = setupScenarioWithPayment();
        final Payment retrievedPaymentJson = paymentApi.getPayment(paymentJson.getPaymentId(), NULL_PLUGIN_PROPERTIES, requestOptions);
        verifyInvoicePaymentAgainstPayment(paymentJson, retrievedPaymentJson);
=======
        final InvoicePayment paymentJson = setupScenarioWithPayment(true);
        final Payment retrievedPaymentJson = killBillClient.getPayment(paymentJson.getPaymentId(), false, requestOptions);
        Assert.assertTrue(retrievedPaymentJson.equals((Payment) paymentJson));
>>>>>>> c0a61331
    }

    @Test(groups = "slow")
    public void testInvoicePaymentCompletion() throws Exception {
        mockPaymentProviderPlugin.makeNextPaymentPending();

        final InvoicePayment paymentJson = setupScenarioWithPayment(false);

        final Payment retrievedPaymentJson = paymentApi.getPayment(paymentJson.getPaymentId(), NULL_PLUGIN_PROPERTIES, requestOptions);
        verifyInvoicePaymentAgainstPayment(paymentJson, retrievedPaymentJson);
        Assert.assertEquals(retrievedPaymentJson.getTransactions().size(), 1);
        Assert.assertEquals(retrievedPaymentJson.getTransactions().get(0).getStatus(), TransactionStatus.PENDING);

        final PaymentTransaction completeTransactionByPaymentId = new PaymentTransaction();
        completeTransactionByPaymentId.setPaymentId(retrievedPaymentJson.getPaymentId());

        final Account accountWithBalance = accountApi.getAccount(paymentJson.getAccountId(), true, false, AuditLevel.NONE, requestOptions);
        Assert.assertTrue(accountWithBalance.getAccountBalance().compareTo(BigDecimal.ZERO) > 0);

        invoicePaymentApi.completeInvoicePaymentTransaction(retrievedPaymentJson.getPaymentId(), new PaymentTransaction(), NULL_PLUGIN_NAMES, NULL_PLUGIN_PROPERTIES, requestOptions);
        final Payment completedPayment = paymentApi.getPayment(paymentJson.getPaymentId(), NULL_PLUGIN_PROPERTIES, requestOptions);
        Assert.assertEquals(completedPayment.getTransactions().get(0).getStatus(), TransactionStatus.SUCCESS);

        final Account accountWithBalance2 = accountApi.getAccount(paymentJson.getAccountId(), true, false, AuditLevel.NONE, requestOptions);
        Assert.assertEquals(accountWithBalance2.getAccountBalance().compareTo(BigDecimal.ZERO), 0);

    }

    @Test(groups = "slow", description = "Can create a full refund with no adjustment")
    public void testFullRefundWithNoAdjustment() throws Exception {
        final InvoicePayment invoicePaymentJson = setupScenarioWithPayment(true);

        // Issue a refund for the full amount
        final BigDecimal refundAmount = invoicePaymentJson.getPurchasedAmount();
        final BigDecimal expectedInvoiceBalance = refundAmount;

        // Post and verify the refund
        final InvoicePaymentTransaction refund = new InvoicePaymentTransaction();
        refund.setPaymentId(invoicePaymentJson.getPaymentId());
        refund.setAmount(refundAmount);
        invoicePaymentApi.createRefundWithAdjustments(invoicePaymentJson.getPaymentId(), refund, invoicePaymentJson.getPaymentMethodId(), NULL_PLUGIN_PROPERTIES, requestOptions);
        final Payment paymentAfterRefundJson = paymentApi.getPayment(invoicePaymentJson.getPaymentId(), NULL_PLUGIN_PROPERTIES, requestOptions);
        verifyRefund(invoicePaymentJson, paymentAfterRefundJson, refundAmount);

        // Verify the invoice balance
        verifyInvoice(invoicePaymentJson, expectedInvoiceBalance);
    }

    @Test(groups = "slow", description = "Can create a partial refund with no adjustment")
    public void testPartialRefundWithNoAdjustment() throws Exception {
        final InvoicePayment paymentJson = setupScenarioWithPayment(true);

        // Issue a refund for a fraction of the amount
        final BigDecimal refundAmount = getFractionOfAmount(paymentJson.getPurchasedAmount());
        final BigDecimal expectedInvoiceBalance = refundAmount;

        // Post and verify the refund
        final InvoicePaymentTransaction refund = new InvoicePaymentTransaction();
        refund.setPaymentId(paymentJson.getPaymentId());
        refund.setAmount(refundAmount);

        invoicePaymentApi.createRefundWithAdjustments(paymentJson.getPaymentId(), refund, paymentJson.getPaymentMethodId(), NULL_PLUGIN_PROPERTIES, requestOptions);
        final Payment paymentAfterRefundJson = paymentApi.getPayment(paymentJson.getPaymentId(), NULL_PLUGIN_PROPERTIES, requestOptions);
        verifyRefund(paymentJson, paymentAfterRefundJson, refundAmount);

        // Verify the invoice balance
        verifyInvoice(paymentJson, expectedInvoiceBalance);
    }

    @Test(groups = "slow", description = "Can create a full refund with invoice item adjustment")
    public void testRefundWithFullInvoiceItemAdjustment() throws Exception {
        final InvoicePayment paymentJson = setupScenarioWithPayment(true);

        // Get the individual items for the invoice
        final Invoice invoice = invoiceApi.getInvoice(paymentJson.getTargetInvoiceId(), true, false, AuditLevel.NONE, requestOptions);
        final InvoiceItem itemToAdjust = invoice.getItems().get(0);

        // Issue a refund for the full amount
        final BigDecimal refundAmount = itemToAdjust.getAmount();
        final BigDecimal expectedInvoiceBalance = BigDecimal.ZERO;

        // Post and verify the refund
        final InvoicePaymentTransaction refund = new InvoicePaymentTransaction();
        refund.setPaymentId(paymentJson.getPaymentId());
        refund.setAmount(refundAmount);
        refund.setIsAdjusted(true);
        final InvoiceItem adjustment = new InvoiceItem();
        adjustment.setInvoiceItemId(itemToAdjust.getInvoiceItemId());
        //null amount means full adjustment for that item
        refund.setAdjustments(ImmutableList.<InvoiceItem>of(adjustment));

        invoicePaymentApi.createRefundWithAdjustments(paymentJson.getPaymentId(), refund, paymentJson.getPaymentMethodId(), NULL_PLUGIN_PROPERTIES, requestOptions);
        final Payment paymentAfterRefundJson = paymentApi.getPayment(paymentJson.getPaymentId(), NULL_PLUGIN_PROPERTIES, requestOptions);
        verifyRefund(paymentJson, paymentAfterRefundJson, refundAmount);

        // Verify the invoice balance
        verifyInvoice(paymentJson, expectedInvoiceBalance);
    }

    @Test(groups = "slow", description = "Can create a partial refund with invoice item adjustment")
    public void testPartialRefundWithInvoiceItemAdjustment() throws Exception {
        final InvoicePayment paymentJson = setupScenarioWithPayment(true);

        // Get the individual items for the invoice
        final Invoice invoice = invoiceApi.getInvoice(paymentJson.getTargetInvoiceId(), true, false, AuditLevel.NONE, requestOptions);
        final InvoiceItem itemToAdjust = invoice.getItems().get(0);

        // Issue a refund for a fraction of the amount
        final BigDecimal refundAmount = getFractionOfAmount(itemToAdjust.getAmount());
        final BigDecimal expectedInvoiceBalance = BigDecimal.ZERO;

        // Post and verify the refund
        final InvoicePaymentTransaction refund = new InvoicePaymentTransaction();
        refund.setPaymentId(paymentJson.getPaymentId());
        refund.setIsAdjusted(true);
        final InvoiceItem adjustment = new InvoiceItem();
        adjustment.setInvoiceItemId(itemToAdjust.getInvoiceItemId());
        adjustment.setAmount(refundAmount);
        refund.setAdjustments(ImmutableList.<InvoiceItem>of(adjustment));

        invoicePaymentApi.createRefundWithAdjustments(paymentJson.getPaymentId(), refund, paymentJson.getPaymentMethodId(), NULL_PLUGIN_PROPERTIES, requestOptions);
        final Payment paymentAfterRefundJson = paymentApi.getPayment(paymentJson.getPaymentId(), NULL_PLUGIN_PROPERTIES, requestOptions);
        verifyRefund(paymentJson, paymentAfterRefundJson, refundAmount);

        // Verify the invoice balance
        verifyInvoice(paymentJson, expectedInvoiceBalance);
    }

    @Test(groups = "slow", description = "Cannot create invoice item adjustments for more than the refund amount")
    public void testPartialRefundWithFullInvoiceItemAdjustment() throws Exception {
        final InvoicePayment paymentJson = setupScenarioWithPayment(true);

        // Get the individual items for the invoice
        final Invoice invoice = invoiceApi.getInvoice(paymentJson.getTargetInvoiceId(), true, false, AuditLevel.NONE, requestOptions);
        final InvoiceItem itemToAdjust = invoice.getItems().get(0);

        // Issue a refund for a fraction of the amount
        final BigDecimal refundAmount = getFractionOfAmount(itemToAdjust.getAmount());
        final BigDecimal expectedInvoiceBalance = invoice.getBalance();

        // Post and verify the refund
        final InvoicePaymentTransaction refund = new InvoicePaymentTransaction();
        refund.setPaymentId(paymentJson.getPaymentId());
        refund.setAmount(refundAmount);
        refund.setIsAdjusted(true);
        final InvoiceItem adjustment = new InvoiceItem();
        adjustment.setInvoiceItemId(itemToAdjust.getInvoiceItemId());
        // Ask for an adjustment for the full amount (bigger than the refund amount)
        adjustment.setAmount(itemToAdjust.getAmount());
        refund.setAdjustments(ImmutableList.<InvoiceItem>of(adjustment));

        invoicePaymentApi.createRefundWithAdjustments(paymentJson.getPaymentId(), refund, paymentJson.getPaymentMethodId(), NULL_PLUGIN_PROPERTIES, requestOptions);
        final Payment paymentAfterRefundJson = paymentApi.getPayment(paymentJson.getPaymentId(), NULL_PLUGIN_PROPERTIES, requestOptions);

        // The refund did go through
        verifyRefund(paymentJson, paymentAfterRefundJson, refundAmount);

        // But not the adjustments
        verifyInvoice(paymentJson, expectedInvoiceBalance);
    }

    @Test(groups = "slow", description = "Can paginate through all payments and refunds")
    public void testPaymentsAndRefundsPagination() throws Exception {
        InvoicePayment lastPayment = setupScenarioWithPayment(true);

        for (int i = 0; i < 5; i++) {
            final InvoicePaymentTransaction refund = new InvoicePaymentTransaction();
            refund.setPaymentId(lastPayment.getPaymentId());
            refund.setAmount(lastPayment.getPurchasedAmount());

            invoicePaymentApi.createRefundWithAdjustments(lastPayment.getPaymentId(), refund, lastPayment.getPaymentMethodId(), NULL_PLUGIN_PROPERTIES, requestOptions);

            final InvoicePayment invoicePayment = new InvoicePayment();
            invoicePayment.setPurchasedAmount(lastPayment.getPurchasedAmount());
            invoicePayment.setAccountId(lastPayment.getAccountId());
            invoicePayment.setTargetInvoiceId(lastPayment.getTargetInvoiceId());
            final InvoicePayment payment = invoiceApi.createInstantPayment(lastPayment.getTargetInvoiceId(), invoicePayment, NULL_PLUGIN_PROPERTIES, requestOptions);
            lastPayment = payment;
        }

        final InvoicePayments allPayments = accountApi.getInvoicePayments(lastPayment.getAccountId(), NULL_PLUGIN_PROPERTIES, requestOptions);
        Assert.assertEquals(allPayments.size(), 6);

        final List<PaymentTransaction> objRefundFromJson = getInvoicePaymentTransactions(allPayments, TransactionType.REFUND);
        Assert.assertEquals(objRefundFromJson.size(), 5);

        Payments paymentsPage = paymentApi.getPayments(0L, 1L, null, false, false, NULL_PLUGIN_PROPERTIES, AuditLevel.NONE, requestOptions);
        for (int i = 0; i < 6; i++) {
            Assert.assertNotNull(paymentsPage);
            Assert.assertEquals(paymentsPage.size(), 1);
            verifyInvoicePaymentAgainstPayment(allPayments.get(i), paymentsPage.get(0));
            paymentsPage = paymentsPage.getNext();
        }
        assertNull(paymentsPage);
    }

    @Test(groups = "slow")
    public void testWithFailedInvoicePayment() throws Exception {

        mockPaymentProviderPlugin.makeNextPaymentFailWithError();

        final DateTime initialDate = new DateTime(2012, 4, 25, 0, 3, 42, 0);
        clock.setDeltaFromReality(initialDate.getMillis() - clock.getUTCNow().getMillis());

        final Account accountJson = createAccountWithPMBundleAndSubscriptionAndWaitForFirstInvoice(false);

        InvoicePayments invoicePayments = accountApi.getInvoicePayments(accountJson.getAccountId(), NULL_PLUGIN_PROPERTIES, requestOptions);
        assertEquals(invoicePayments.size(), 1);

        final InvoicePayment invoicePayment = invoicePayments.get(0);
        // Verify targetInvoiceId is not Null. See #593
        assertNotNull(invoicePayment.getTargetInvoiceId());

        final Invoices invoices = accountApi.getInvoicesForAccount(accountJson.getAccountId(), requestOptions);
        assertEquals(invoices.size(), 2);
        final Invoice invoice = invoices.get(1);
        // Verify this is the correct value
        assertEquals(invoicePayment.getTargetInvoiceId(), invoice.getInvoiceId());

        // Make a payment and verify both invoice payment point to the same targetInvoiceId
        accountApi.payAllInvoices(accountJson.getAccountId(), false, null, NULL_PLUGIN_PROPERTIES, requestOptions);
        invoicePayments = accountApi.getInvoicePayments(accountJson.getAccountId(), NULL_PLUGIN_PROPERTIES, requestOptions);
        assertEquals(invoicePayments.size(), 2);
        for (final InvoicePayment cur : invoicePayments) {
            assertEquals(cur.getTargetInvoiceId(), invoice.getInvoiceId());
        }
    }

    @Test(groups = "slow")
    public void testManualInvoicePayment() throws Exception {

        final Account accountJson = createAccountWithDefaultPaymentMethod();
        assertNotNull(accountJson);

        // Disable automatic payments
<<<<<<< HEAD
        accountApi.createAccountTags(accountJson.getAccountId(), ImmutableList.<UUID>of(ControlTagType.AUTO_PAY_OFF.getId()), requestOptions);
=======
        callbackServlet.pushExpectedEvent(ExtBusEventType.TAG_CREATION);
        killBillClient.createAccountTag(accountJson.getAccountId(), ControlTagType.AUTO_PAY_OFF.getId(), requestOptions);
        callbackServlet.assertListenerStatus();
>>>>>>> c0a61331

        // Add a bundle, subscription and move the clock to get the first invoice
        final Subscription subscriptionJson = createSubscription(accountJson.getAccountId(), UUID.randomUUID().toString(), "Shotgun",
                                                                 ProductCategory.BASE, BillingPeriod.MONTHLY, true);
        assertNotNull(subscriptionJson);
        clock.addDays(32);
        crappyWaitForLackOfProperSynchonization();

        final List<Invoice> invoices = accountApi.getInvoicesForAccount(accountJson.getAccountId(), requestOptions);
        assertEquals(invoices.size(), 2);

        final InvoicePayment invoicePayment1 = new InvoicePayment();
        invoicePayment1.setPurchasedAmount(invoices.get(1).getBalance().add(BigDecimal.TEN));
        invoicePayment1.setAccountId(accountJson.getAccountId());
        invoicePayment1.setTargetInvoiceId(invoices.get(1).getInvoiceId());

        // Pay too too much => 400
        try {
            invoiceApi.createInstantPayment(invoicePayment1.getTargetInvoiceId(), invoicePayment1, NULL_PLUGIN_PROPERTIES, requestOptions);
            Assert.fail("InvoicePayment call should fail with 400");
        } catch (final KillBillClientException e) {
            assertTrue(true);
        }

        final InvoicePayment invoicePayment2 = new InvoicePayment();
        invoicePayment2.setPurchasedAmount(invoices.get(1).getBalance());
        invoicePayment2.setAccountId(accountJson.getAccountId());
        invoicePayment2.setTargetInvoiceId(invoices.get(1).getInvoiceId());

        // Just right, Yah! => 201
        final InvoicePayment result2 = invoiceApi.createInstantPayment(invoicePayment2.getTargetInvoiceId(), invoicePayment2, NULL_PLUGIN_PROPERTIES, requestOptions);
        assertEquals(result2.getTransactions().size(), 1);
        assertTrue(result2.getTransactions().get(0).getAmount().compareTo(invoices.get(1).getBalance()) == 0);

        // Already paid -> 204
        final InvoicePayment result3 = invoiceApi.createInstantPayment(invoicePayment2.getTargetInvoiceId(), invoicePayment2, NULL_PLUGIN_PROPERTIES, requestOptions);
        assertNull(result3);
    }

    private BigDecimal getFractionOfAmount(final BigDecimal amount) {
        return amount.divide(BigDecimal.TEN).setScale(2, BigDecimal.ROUND_HALF_UP);
    }

    private InvoicePayment setupScenarioWithPayment(final boolean invoicePaymentSuccess) throws Exception {
        final Account accountJson = createAccountWithPMBundleAndSubscriptionAndWaitForFirstInvoice("Shotgun", invoicePaymentSuccess, true);

        final List<InvoicePayment> paymentsForAccount = accountApi.getInvoicePayments(accountJson.getAccountId(), NULL_PLUGIN_PROPERTIES, requestOptions);
        Assert.assertEquals(paymentsForAccount.size(), 1);

        final InvoicePayment paymentJson = paymentsForAccount.get(0);

        // Check the PaymentMethod from paymentMethodId returned in the Payment object
        final UUID paymentMethodId = paymentJson.getPaymentMethodId();
        final PaymentMethod paymentMethodJson = paymentMethodApi.getPaymentMethod(paymentMethodId, NULL_PLUGIN_PROPERTIES, requestOptions);
        Assert.assertEquals(paymentMethodJson.getPaymentMethodId(), paymentMethodId);
        Assert.assertEquals(paymentMethodJson.getAccountId(), accountJson.getAccountId());

        // Verify the refunds
        final List<PaymentTransaction> objRefundFromJson = getInvoicePaymentTransactions(paymentsForAccount, TransactionType.REFUND);
        Assert.assertEquals(objRefundFromJson.size(), 0);
        return paymentJson;
    }

    private void verifyRefund(final InvoicePayment paymentJson, final Payment paymentAfterRefund, final BigDecimal refundAmount) throws KillBillClientException {

        final List<PaymentTransaction> transactions = getPaymentTransactions(ImmutableList.of(paymentAfterRefund), TransactionType.REFUND);
        Assert.assertEquals(transactions.size(), 1);

        final PaymentTransaction refund = transactions.get(0);
        Assert.assertEquals(refund.getPaymentId(), paymentJson.getPaymentId());
        Assert.assertEquals(refund.getAmount().setScale(2, RoundingMode.HALF_UP), refundAmount.setScale(2, RoundingMode.HALF_UP));
        Assert.assertEquals(refund.getCurrency(), DEFAULT_CURRENCY);
        Assert.assertEquals(refund.getStatus(), TransactionStatus.SUCCESS);
        Assert.assertEquals(refund.getEffectiveDate().getYear(), clock.getUTCNow().getYear());
        Assert.assertEquals(refund.getEffectiveDate().getMonthOfYear(), clock.getUTCNow().getMonthOfYear());
        Assert.assertEquals(refund.getEffectiveDate().getDayOfMonth(), clock.getUTCNow().getDayOfMonth());

        // Verify the refund via the payment API
        final Payment retrievedPaymentJson = paymentApi.getPayment(paymentJson.getPaymentId(), NULL_PLUGIN_PROPERTIES, requestOptions);
        Assert.assertEquals(retrievedPaymentJson.getPaymentId(), paymentJson.getPaymentId());
        Assert.assertEquals(retrievedPaymentJson.getPurchasedAmount().setScale(2, RoundingMode.HALF_UP), paymentJson.getPurchasedAmount().setScale(2, RoundingMode.HALF_UP));
        Assert.assertEquals(retrievedPaymentJson.getAccountId(), paymentJson.getAccountId());
        Assert.assertEquals(retrievedPaymentJson.getCurrency(), paymentJson.getCurrency());
        Assert.assertEquals(retrievedPaymentJson.getPaymentMethodId(), paymentJson.getPaymentMethodId());
    }

    private void verifyInvoice(final InvoicePayment paymentJson, final BigDecimal expectedInvoiceBalance) throws KillBillClientException {
        final Invoice invoiceJson = invoiceApi.getInvoice(paymentJson.getTargetInvoiceId(), requestOptions);
        Assert.assertEquals(invoiceJson.getBalance().setScale(2, BigDecimal.ROUND_HALF_UP),
                            expectedInvoiceBalance.setScale(2, BigDecimal.ROUND_HALF_UP));
    }

    private void verifyInvoicePaymentAgainstPayment(final InvoicePayment ip, final Payment p) {
        Assert.assertEquals(ip.getAccountId(), p.getAccountId());
        Assert.assertEquals(ip.getPaymentId(), p.getPaymentId());
        Assert.assertEquals(ip.getPaymentNumber(), p.getPaymentNumber());
        Assert.assertEquals(ip.getAccountId(), p.getAccountId());
        Assert.assertEquals(ip.getAuthAmount(), p.getAuthAmount());
        Assert.assertEquals(ip.getCapturedAmount(), p.getCapturedAmount());
        Assert.assertEquals(ip.getPurchasedAmount(), p.getPurchasedAmount());
        Assert.assertEquals(ip.getRefundedAmount(), p.getRefundedAmount());
        Assert.assertEquals(ip.getCreditedAmount(), p.getCreditedAmount());
        Assert.assertEquals(ip.getCurrency(), p.getCurrency());
        Assert.assertEquals(ip.getPaymentMethodId(), p.getPaymentMethodId());
    }

}<|MERGE_RESOLUTION|>--- conflicted
+++ resolved
@@ -30,7 +30,6 @@
 import org.killbill.billing.client.model.InvoicePayments;
 import org.killbill.billing.client.model.Invoices;
 import org.killbill.billing.client.model.Payments;
-<<<<<<< HEAD
 import org.killbill.billing.client.model.gen.Account;
 import org.killbill.billing.client.model.gen.Invoice;
 import org.killbill.billing.client.model.gen.InvoiceItem;
@@ -40,10 +39,7 @@
 import org.killbill.billing.client.model.gen.PaymentMethod;
 import org.killbill.billing.client.model.gen.PaymentTransaction;
 import org.killbill.billing.client.model.gen.Subscription;
-=======
-import org.killbill.billing.client.model.Subscription;
 import org.killbill.billing.notification.plugin.api.ExtBusEventType;
->>>>>>> c0a61331
 import org.killbill.billing.osgi.api.OSGIServiceRegistration;
 import org.killbill.billing.payment.api.TransactionStatus;
 import org.killbill.billing.payment.api.TransactionType;
@@ -82,15 +78,9 @@
 
     @Test(groups = "slow")
     public void testRetrievePayment() throws Exception {
-<<<<<<< HEAD
-        final InvoicePayment paymentJson = setupScenarioWithPayment();
+        final InvoicePayment paymentJson = setupScenarioWithPayment(true);
         final Payment retrievedPaymentJson = paymentApi.getPayment(paymentJson.getPaymentId(), NULL_PLUGIN_PROPERTIES, requestOptions);
         verifyInvoicePaymentAgainstPayment(paymentJson, retrievedPaymentJson);
-=======
-        final InvoicePayment paymentJson = setupScenarioWithPayment(true);
-        final Payment retrievedPaymentJson = killBillClient.getPayment(paymentJson.getPaymentId(), false, requestOptions);
-        Assert.assertTrue(retrievedPaymentJson.equals((Payment) paymentJson));
->>>>>>> c0a61331
     }
 
     @Test(groups = "slow")
@@ -326,13 +316,9 @@
         assertNotNull(accountJson);
 
         // Disable automatic payments
-<<<<<<< HEAD
+        callbackServlet.pushExpectedEvent(ExtBusEventType.TAG_CREATION);
         accountApi.createAccountTags(accountJson.getAccountId(), ImmutableList.<UUID>of(ControlTagType.AUTO_PAY_OFF.getId()), requestOptions);
-=======
-        callbackServlet.pushExpectedEvent(ExtBusEventType.TAG_CREATION);
-        killBillClient.createAccountTag(accountJson.getAccountId(), ControlTagType.AUTO_PAY_OFF.getId(), requestOptions);
         callbackServlet.assertListenerStatus();
->>>>>>> c0a61331
 
         // Add a bundle, subscription and move the clock to get the first invoice
         final Subscription subscriptionJson = createSubscription(accountJson.getAccountId(), UUID.randomUUID().toString(), "Shotgun",
