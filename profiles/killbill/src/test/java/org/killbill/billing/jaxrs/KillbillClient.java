--- conflicted
+++ resolved
@@ -56,16 +56,13 @@
 import org.killbill.billing.client.api.gen.TenantApi;
 import org.killbill.billing.client.api.gen.UsageApi;
 import org.killbill.billing.client.model.Tags;
-<<<<<<< HEAD
 import org.killbill.billing.client.model.gen.Account;
 import org.killbill.billing.client.model.gen.AuditLog;
 import org.killbill.billing.client.model.gen.PaymentMethod;
 import org.killbill.billing.client.model.gen.PaymentMethodPluginDetail;
 import org.killbill.billing.client.model.gen.PluginProperty;
 import org.killbill.billing.client.model.gen.Subscription;
-=======
 import org.killbill.billing.notification.plugin.api.ExtBusEventType;
->>>>>>> f26bccc1
 import org.killbill.billing.payment.provider.ExternalPaymentProviderPlugin;
 import org.killbill.billing.util.UUIDs;
 import org.killbill.billing.util.tag.ControlTagType;
@@ -176,16 +173,10 @@
         callbackServlet.pushExpectedEvent(ExtBusEventType.ACCOUNT_CHANGE);
         final PaymentMethodPluginDetail info = new PaymentMethodPluginDetail();
         info.setProperties(pmProperties);
-<<<<<<< HEAD
         final PaymentMethod paymentMethodJson = new PaymentMethod(null, externalkey, input.getAccountId(), true, PLUGIN_NAME, info, EMPTY_AUDIT_LOGS);
         accountApi.createPaymentMethod(input.getAccountId(), paymentMethodJson, true, false, NULL_PLUGIN_NAMES, NULL_PLUGIN_PROPERTIES, requestOptions);
+        callbackServlet.assertListenerStatus();
         return accountApi.getAccount(input.getAccountId(), requestOptions);
-=======
-        final PaymentMethod paymentMethodJson = new PaymentMethod(null, externalkey, input.getAccountId(), true, PLUGIN_NAME, info);
-        killBillClient.createPaymentMethod(paymentMethodJson, createdBy, reason, comment);
-        callbackServlet.assertListenerStatus();
-        return killBillClient.getAccount(input.getExternalKey());
->>>>>>> f26bccc1
     }
 
     protected Account createAccountWithExternalPaymentMethod() throws Exception {
@@ -200,15 +191,10 @@
         }
         final PaymentMethodPluginDetail info = new PaymentMethodPluginDetail();
         final PaymentMethod paymentMethodJson = new PaymentMethod(null, UUIDs.randomUUID().toString(), input.getAccountId(),
-<<<<<<< HEAD
                                                                   isDefault, ExternalPaymentProviderPlugin.PLUGIN_NAME, info, EMPTY_AUDIT_LOGS);
+        callbackServlet.assertListenerStatus();
+
         return accountApi.createPaymentMethod(input.getAccountId(), paymentMethodJson, NULL_PLUGIN_NAMES, NULL_PLUGIN_PROPERTIES, requestOptions);
-=======
-                                                                  isDefault, ExternalPaymentProviderPlugin.PLUGIN_NAME, info);
-        final PaymentMethod paymentMethod = killBillClient.createPaymentMethod(paymentMethodJson, requestOptions);
-        callbackServlet.assertListenerStatus();
-        return paymentMethod;
->>>>>>> f26bccc1
     }
 
     protected Account createAccount() throws Exception {
@@ -218,13 +204,9 @@
     protected Account createAccount(final UUID parentAccountId) throws Exception {
         callbackServlet.pushExpectedEvent(ExtBusEventType.ACCOUNT_CREATION);
         final Account input = getAccount(parentAccountId);
-<<<<<<< HEAD
-        return accountApi.createAccount(input, requestOptions);
-=======
-        final Account account = killBillClient.createAccount(input, createdBy, reason, comment);
+        final Account account = accountApi.createAccount(input, requestOptions);
         callbackServlet.assertListenerStatus();
         return account;
->>>>>>> f26bccc1
     }
 
     protected Subscription createSubscription(final UUID accountId, final String bundleExternalKey, final String productName,
@@ -238,15 +220,10 @@
         input.setProductCategory(productCategory);
         input.setBillingPeriod(billingPeriod);
         input.setPriceList(PriceListSet.DEFAULT_PRICELIST_NAME);
-<<<<<<< HEAD
-        return subscriptionApi.createSubscription(input, null, null, true, false, null, waitCompletion, waitCompletion ? DEFAULT_WAIT_COMPLETION_TIMEOUT_SEC : -1L, NULL_PLUGIN_PROPERTIES, requestOptions);
-=======
-
-        final Subscription subscription = killBillClient.createSubscription(input, null, null, waitCompletion ? DEFAULT_WAIT_COMPLETION_TIMEOUT_SEC : -1, false, requestOptions);
+        final Subscription subscription = subscriptionApi.createSubscription(input, null, null, true, false, null, waitCompletion, waitCompletion ? DEFAULT_WAIT_COMPLETION_TIMEOUT_SEC : -1L, NULL_PLUGIN_PROPERTIES, requestOptions);
         callbackServlet.assertListenerStatus();
 
         return subscription;
->>>>>>> f26bccc1
     }
 
     protected Account createAccountWithPMBundleAndSubscriptionAndWaitForFirstInvoice() throws Exception {
@@ -262,12 +239,8 @@
         assertNotNull(accountJson);
 
         // Add a bundle, subscription and move the clock to get the first invoice
-<<<<<<< HEAD
-        final Subscription subscriptionJson = createSubscription(accountJson.getAccountId(), UUID.randomUUID().toString(), "Shotgun",
-=======
-        final Subscription subscriptionJson = createEntitlement(accountJson.getAccountId(), UUID.randomUUID().toString(), productName,
->>>>>>> f26bccc1
-                                                                ProductCategory.BASE, BillingPeriod.MONTHLY, true);
+        final Subscription subscriptionJson = createSubscription(accountJson.getAccountId(), UUID.randomUUID().toString(), productName,
+                                                                 ProductCategory.BASE, BillingPeriod.MONTHLY, true);
         assertNotNull(subscriptionJson);
 
         callbackServlet.pushExpectedEvents(ExtBusEventType.SUBSCRIPTION_PHASE, ExtBusEventType.INVOICE_CREATION);
@@ -286,13 +259,9 @@
         final Account accountJson = createAccountWithExternalPaymentMethod();
         assertNotNull(accountJson);
 
-<<<<<<< HEAD
+        callbackServlet.pushExpectedEvent(ExtBusEventType.TAG_CREATION);
         final Tags accountTag = accountApi.createAccountTags(accountJson.getAccountId(), ImmutableList.<UUID>of(ControlTagType.MANUAL_PAY.getId()), requestOptions);
-=======
-        callbackServlet.pushExpectedEvent(ExtBusEventType.TAG_CREATION);
-        final Tags accountTag = killBillClient.createAccountTag(accountJson.getAccountId(), ControlTagType.MANUAL_PAY.getId(), requestOptions);
-        callbackServlet.assertListenerStatus();
->>>>>>> f26bccc1
+        callbackServlet.assertListenerStatus();
         assertNotNull(accountTag);
         assertEquals(accountTag.get(0).getTagDefinitionId(), ControlTagType.MANUAL_PAY.getId());
 
