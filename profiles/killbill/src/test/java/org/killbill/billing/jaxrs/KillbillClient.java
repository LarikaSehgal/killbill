--- conflicted
+++ resolved
@@ -367,13 +367,7 @@
         crappyWaitForLackOfProperSynchonization(5000);
     }
 
-<<<<<<< HEAD
-    protected void crappyWaitForLackOfProperSynchonization(int sleepValueMSec) throws Exception {
-=======
-
     private void crappyWaitForLackOfProperSynchonization(int sleepValueMSec) throws Exception {
->>>>>>> ff78e691
         Thread.sleep(sleepValueMSec);
     }
-
 }