/*
 * Copyright 2010-2013 Ning, Inc.
 * Copyright 2014-2016 Groupon, Inc
 * Copyright 2014-2016 The Billing Project, LLC
 *
 * The Billing Project licenses this file to you under the Apache License, version 2.0
 * (the "License"); you may not use this file except in compliance with the
 * License.  You may obtain a copy of the License at:
 *
 *    http://www.apache.org/licenses/LICENSE-2.0
 *
 * Unless required by applicable law or agreed to in writing, software
 * distributed under the License is distributed on an "AS IS" BASIS, WITHOUT
 * WARRANTIES OR CONDITIONS OF ANY KIND, either express or implied.  See the
 * License for the specific language governing permissions and limitations
 * under the License.
 */

package org.killbill.billing.jaxrs;

import java.math.BigDecimal;
import java.math.RoundingMode;
import java.util.ArrayList;
import java.util.List;
import java.util.UUID;

import org.joda.time.DateTime;
import org.joda.time.DateTimeZone;
import org.joda.time.LocalDate;
import org.killbill.billing.catalog.api.BillingPeriod;
import org.killbill.billing.catalog.api.Currency;
import org.killbill.billing.catalog.api.ProductCategory;
import org.killbill.billing.client.model.Account;
import org.killbill.billing.client.model.AuditLog;
import org.killbill.billing.client.model.Credit;
import org.killbill.billing.client.model.Invoice;
import org.killbill.billing.client.model.InvoiceDryRun;
import org.killbill.billing.client.model.InvoiceItem;
import org.killbill.billing.client.model.InvoicePayment;
import org.killbill.billing.client.model.InvoicePayments;
import org.killbill.billing.client.model.Invoices;
import org.killbill.billing.client.model.PaymentMethod;
import org.killbill.billing.entitlement.api.SubscriptionEventType;
import org.killbill.billing.invoice.api.DryRunType;
<<<<<<< HEAD
import org.killbill.billing.invoice.api.InvoiceStatus;
=======
import org.killbill.billing.invoice.api.InvoiceItemType;
>>>>>>> adff0233
import org.killbill.billing.payment.provider.ExternalPaymentProviderPlugin;
import org.killbill.billing.util.api.AuditLevel;
import org.testng.Assert;
import org.testng.annotations.Test;

import com.google.common.base.Predicate;
import com.google.common.collect.ImmutableList;
import com.google.common.collect.Iterables;

import static org.testng.Assert.assertEquals;
import static org.testng.Assert.assertNull;
import static org.testng.Assert.assertTrue;

public class TestInvoice extends TestJaxrsBase {

    @Test(groups = "slow", description = "Can search and retrieve invoices with and without items")
    public void testInvoiceOk() throws Exception {
        final DateTime initialDate = new DateTime(2012, 4, 25, 0, 3, 42, 0);
        clock.setDeltaFromReality(initialDate.getMillis() - clock.getUTCNow().getMillis());

        final Account accountJson = createAccountWithPMBundleAndSubscriptionAndWaitForFirstInvoice();

        final List<Invoice> invoices = killBillClient.getInvoicesForAccount(accountJson.getAccountId(), true, false, false, AuditLevel.FULL);
        assertEquals(invoices.size(), 2);
        for (final Invoice invoiceJson : invoices) {
            Assert.assertEquals(invoiceJson.getAuditLogs().size(), 1);
            final AuditLog auditLogJson = invoiceJson.getAuditLogs().get(0);
            Assert.assertEquals(auditLogJson.getChangeType(), "INSERT");
            Assert.assertEquals(auditLogJson.getChangedBy(), "SubscriptionBaseTransition");
            Assert.assertFalse(auditLogJson.getChangeDate().isBefore(initialDate));
            Assert.assertNotNull(auditLogJson.getUserToken());
            Assert.assertNull(auditLogJson.getReasonCode());
            Assert.assertNull(auditLogJson.getComments());
        }

        final Invoice invoiceJson = invoices.get(0);

        // Check get with & without items
        assertTrue(killBillClient.getInvoice(invoiceJson.getInvoiceId(), Boolean.FALSE).getItems().isEmpty());
        assertTrue(killBillClient.getInvoice(invoiceJson.getInvoiceNumber(), Boolean.FALSE).getItems().isEmpty());
        assertEquals(killBillClient.getInvoice(invoiceJson.getInvoiceId(), Boolean.TRUE).getItems().size(), invoiceJson.getItems().size());
        assertEquals(killBillClient.getInvoice(invoiceJson.getInvoiceNumber(), Boolean.TRUE).getItems().size(), invoiceJson.getItems().size());

        // Check we can retrieve an individual invoice
        final Invoice firstInvoice = killBillClient.getInvoice(invoiceJson.getInvoiceId());
        assertEquals(firstInvoice, invoiceJson);

        // Check we can retrieve the invoice by number
        final Invoice firstInvoiceByNumberJson = killBillClient.getInvoice(invoiceJson.getInvoiceNumber());
        assertEquals(firstInvoiceByNumberJson, invoiceJson);

        // Check we can retrieve the HTML version
        final String htmlInvoice = killBillClient.getInvoiceAsHtml(invoiceJson.getInvoiceId());
        assertEquals(htmlInvoice, "<html>\n" +
                                  "    <head>\n" +
                                  "        <style type=\"text/css\">\n" +
                                  "            th {align=left; width=225px; border-bottom: solid 2px black;}\n" +
                                  "        </style>\n" +
                                  "    </head>\n" +
                                  "    <body>\n" +
                                  "        <h1>invoiceTitle</h1>\n" +
                                  "        <table>\n" +
                                  "            <tr>\n" +
                                  "                <td rowspan=3 width=350px>Insert image here</td>\n" +
                                  "                <td width=100px/>\n" +
                                  "                <td width=225px/>\n" +
                                  "                <td width=225px/>\n" +
                                  "            </tr>\n" +
                                  "            <tr>\n" +
                                  "                <td />\n" +
                                  "                <td align=right>invoiceDate</td>\n" +
                                  "                <td>25 avr. 2012</td>\n" +
                                  "            </tr>\n" +
                                  "            <tr>\n" +
                                  "                <td />\n" +
                                  "                <td align=right>invoiceNumber</td>\n" +
                                  "                <td>1</td>\n" +
                                  "            </tr>\n" +
                                  "            <tr>\n" +
                                  "                <td>companyName</td>\n" +
                                  "                <td></td>\n" +
                                  "                <td align=right>accountOwnerName</td>\n" +
                                  "                <td>" + accountJson.getName() + "</td>\n" +
                                  "            </tr>\n" +
                                  "            <tr>\n" +
                                  "                <td>companyAddress</td>\n" +
                                  "                <td />\n" +
                                  "                <td />\n" +
                                  "                <td>" + accountJson.getEmail() + "</td>\n" +
                                  "            </tr>\n" +
                                  "            <tr>\n" +
                                  "                <td>companyCityProvincePostalCode</td>\n" +
                                  "                <td />\n" +
                                  "                <td />\n" +
                                  "                <td>" + accountJson.getPhone() + "</td>\n" +
                                  "            </tr>\n" +
                                  "            <tr>\n" +
                                  "                <td>companyCountry</td>\n" +
                                  "                <td />\n" +
                                  "                <td />\n" +
                                  "                <td />\n" +
                                  "            </tr>\n" +
                                  "            <tr>\n" +
                                  "                <td><companyUrl</td>\n" +
                                  "                <td />\n" +
                                  "                <td />\n" +
                                  "                <td />\n" +
                                  "            </tr>\n" +
                                  "        </table>\n" +
                                  "        <br />\n" +
                                  "        <br />\n" +
                                  "        <br />\n" +
                                  "        <table>\n" +
                                  "            <tr>\n" +
                                  "                <th>invoiceItemBundleName</td>\n" +
                                  "                <th>invoiceItemDescription</td>\n" +
                                  "                <th>invoiceItemServicePeriod</td>\n" +
                                  "                <th>invoiceItemAmount</td>\n" +
                                  "            </tr>\n" +
                                  "            \n" +
                                  "            <tr>\n" +
                                  "                <td>shotgun-monthly-trial</td>\n" +
                                  "                <td>Monthly shotgun plan</td>\n" +
                                  "                <td>25 avr. 2012</td>\n" +
                                  "                <td>USD 0E-9</td>\n" +
                                  "            </tr>\n" +
                                  "            \n" +
                                  "            <tr>\n" +
                                  "                <td colspan=4 />\n" +
                                  "            </tr>\n" +
                                  "            <tr>\n" +
                                  "                <td colspan=2 />\n" +
                                  "                <td align=right><strong>invoiceAmount</strong></td>\n" +
                                  "                <td align=right><strong>0.00</strong></td>\n" +
                                  "            </tr>\n" +
                                  "            <tr>\n" +
                                  "                <td colspan=2 />\n" +
                                  "                <td align=right><strong>invoiceAmountPaid</strong></td>\n" +
                                  "                <td align=right><strong>0</strong></td>\n" +
                                  "            </tr>\n" +
                                  "            <tr>\n" +
                                  "                <td colspan=2 />\n" +
                                  "                <td align=right><strong>invoiceBalance</strong></td>\n" +
                                  "                <td align=right><strong>0.00</strong></td>\n" +
                                  "            </tr>\n" +
                                  "        </table>\n" +
                                  "    </body>\n" +
                                  "</html>\n" +
                                  "\n");

        // Then create a dryRun for next upcoming invoice
        final InvoiceDryRun dryRunArg = new InvoiceDryRun(DryRunType.UPCOMING_INVOICE, null,
                                                          null, null, null, null, null, null, null, null, null, null);

        final Invoice dryRunInvoice = killBillClient.createDryRunInvoice(accountJson.getAccountId(), null, dryRunArg, createdBy, reason, comment);
        assertEquals(dryRunInvoice.getBalance(), new BigDecimal("249.95"));
        assertEquals(dryRunInvoice.getTargetDate(), new LocalDate(2012, 6, 25));
        assertEquals(dryRunInvoice.getItems().size(), 1);
        assertEquals(dryRunInvoice.getItems().get(0).getStartDate(), new LocalDate(2012, 6, 25));
        assertEquals(dryRunInvoice.getItems().get(0).getEndDate(), new LocalDate(2012, 7, 25));
        assertEquals(dryRunInvoice.getItems().get(0).getAmount(), new BigDecimal("249.95"));

        final LocalDate futureDate = dryRunInvoice.getTargetDate();
        // The one more time with no DryRun
        killBillClient.createInvoice(accountJson.getAccountId(), futureDate, createdBy, reason, comment);

        // Check again # invoices, should be 3 this time
        final List<Invoice> newInvoiceList = killBillClient.getInvoicesForAccount(accountJson.getAccountId());
        assertEquals(newInvoiceList.size(), 3);
    }

    @Test(groups = "slow", description = "Can create a subscription in dryRun mode and get an invoice back")
    public void testDryRunSubscriptionCreate() throws Exception {
        final DateTime initialDate = new DateTime(2012, 4, 25, 0, 3, 42, 0);
        clock.setDeltaFromReality(initialDate.getMillis() - clock.getUTCNow().getMillis());

        // "Assault-Rifle", BillingPeriod.ANNUAL, "rescue", BillingActionPolicy.IMMEDIATE,
        final Account accountJson = createAccountWithDefaultPaymentMethod();
        final InvoiceDryRun dryRunArg = new InvoiceDryRun(DryRunType.TARGET_DATE, SubscriptionEventType.START_BILLING,
                                                          null, "Assault-Rifle", ProductCategory.BASE, BillingPeriod.ANNUAL, null, null, null, null, null, null);
        final Invoice dryRunInvoice = killBillClient.createDryRunInvoice(accountJson.getAccountId(), new LocalDate(initialDate, DateTimeZone.forID(accountJson.getTimeZone())), dryRunArg, createdBy, reason, comment);
        assertEquals(dryRunInvoice.getItems().size(), 1);

    }

    @Test(groups = "slow", description = "Can retrieve invoice payments")
    public void testInvoicePayments() throws Exception {
        clock.setTime(new DateTime(2012, 4, 25, 0, 3, 42, 0));

        final Account accountJson = createAccountWithPMBundleAndSubscriptionAndWaitForFirstInvoice();

        final List<Invoice> invoices = killBillClient.getInvoicesForAccount(accountJson.getAccountId());
        assertEquals(invoices.size(), 2);

        final Invoice invoiceWithPositiveAmount = Iterables.tryFind(invoices, new Predicate<Invoice>() {
            @Override
            public boolean apply(final Invoice input) {
                return input.getAmount().compareTo(BigDecimal.ZERO) > 0;
            }
        }).orNull();
        Assert.assertNotNull(invoiceWithPositiveAmount);

        final InvoicePayments objFromJson = killBillClient.getInvoicePayment(invoiceWithPositiveAmount.getInvoiceId());
        assertEquals(objFromJson.size(), 1);
        assertEquals(invoiceWithPositiveAmount.getAmount().compareTo(objFromJson.get(0).getPurchasedAmount()), 0);
    }

    @Test(groups = "slow", description = "Can pay invoices")
    public void testPayAllInvoices() throws Exception {
        clock.setTime(new DateTime(2012, 4, 25, 0, 3, 42, 0));

        // No payment method
        final Account accountJson = createAccountNoPMBundleAndSubscriptionAndWaitForFirstInvoice();

        // Check there was no payment made
        assertEquals(killBillClient.getPaymentsForAccount(accountJson.getAccountId()).size(), 0);

        // Get the invoices
        final List<Invoice> invoices = killBillClient.getInvoicesForAccount(accountJson.getAccountId());
        assertEquals(invoices.size(), 2);
        final Invoice invoiceToPay = invoices.get(1);
        assertEquals(invoiceToPay.getBalance().compareTo(BigDecimal.ZERO), 1);

        // Pay all invoices
        killBillClient.payAllInvoices(accountJson.getAccountId(), true, null, createdBy, reason, comment);
        for (final Invoice invoice : killBillClient.getInvoicesForAccount(accountJson.getAccountId())) {
            assertEquals(invoice.getBalance().compareTo(BigDecimal.ZERO), 0);
        }
        assertEquals(killBillClient.getPaymentsForAccount(accountJson.getAccountId()).size(), 1);
    }

    @Test(groups = "slow", description = "Can create an insta-payment")
    public void testInvoiceCreatePayment() throws Exception {
        clock.setTime(new DateTime(2012, 4, 25, 0, 3, 42, 0));

        // STEPH MISSING SET ACCOUNT AUTO_PAY_OFF
        final Account accountJson = createAccountWithPMBundleAndSubscriptionAndWaitForFirstInvoice();

        // Get the invoices
        final List<Invoice> invoices = killBillClient.getInvoicesForAccount(accountJson.getAccountId());
        assertEquals(invoices.size(), 2);

        for (final Invoice cur : invoices) {
            if (cur.getBalance().compareTo(BigDecimal.ZERO) <= 0) {
                continue;
            }

            // CREATE PAYMENT
            final InvoicePayment invoicePayment = new InvoicePayment();
            invoicePayment.setPurchasedAmount(cur.getBalance());
            invoicePayment.setAccountId(accountJson.getAccountId());
            invoicePayment.setTargetInvoiceId(cur.getInvoiceId());
            final InvoicePayment objFromJson = killBillClient.createInvoicePayment(invoicePayment, true, createdBy, reason, comment);
            assertEquals(cur.getBalance().compareTo(objFromJson.getPurchasedAmount()), 0);
        }
    }

    @Test(groups = "slow", description = "Can create an external payment")
    public void testExternalPayment() throws Exception {
        final Account accountJson = createAccountNoPMBundleAndSubscriptionAndWaitForFirstInvoice();

        // Verify we didn't get any invoicePayment
        final List<InvoicePayment> noPaymentsFromJson = killBillClient.getInvoicePaymentsForAccount(accountJson.getAccountId());
        assertEquals(noPaymentsFromJson.size(), 0);

        // Get the invoices
        final List<Invoice> invoices = killBillClient.getInvoicesForAccount(accountJson.getAccountId());
        // 2 invoices but look for the non zero dollar one
        assertEquals(invoices.size(), 2);
        final UUID invoiceId = invoices.get(1).getInvoiceId();

        // Post an external invoicePayment
        final InvoicePayment invoicePayment = new InvoicePayment();
        invoicePayment.setPurchasedAmount(BigDecimal.TEN);
        invoicePayment.setAccountId(accountJson.getAccountId());
        invoicePayment.setTargetInvoiceId(invoiceId);
        killBillClient.createInvoicePayment(invoicePayment, true, createdBy, reason, comment);

        // Verify we indeed got the invoicePayment
        final List<InvoicePayment> paymentsFromJson = killBillClient.getInvoicePaymentsForAccount(accountJson.getAccountId());
        assertEquals(paymentsFromJson.size(), 1);
        assertEquals(paymentsFromJson.get(0).getPurchasedAmount().compareTo(BigDecimal.TEN), 0);
        assertEquals(paymentsFromJson.get(0).getTargetInvoiceId(), invoiceId);

        // Check the PaymentMethod from paymentMethodId returned in the Payment object
        final UUID paymentMethodId = paymentsFromJson.get(0).getPaymentMethodId();
        final PaymentMethod paymentMethodJson = killBillClient.getPaymentMethod(paymentMethodId);
        assertEquals(paymentMethodJson.getPaymentMethodId(), paymentMethodId);
        assertEquals(paymentMethodJson.getAccountId(), accountJson.getAccountId());
        assertEquals(paymentMethodJson.getPluginName(), ExternalPaymentProviderPlugin.PLUGIN_NAME);
        assertNull(paymentMethodJson.getPluginInfo());
    }

    @Test(groups = "slow", description = "Can fully adjust an invoice item")
    public void testFullInvoiceItemAdjustment() throws Exception {
        final Account accountJson = createAccountNoPMBundleAndSubscriptionAndWaitForFirstInvoice();

        // Get the invoices
        final List<Invoice> invoices = killBillClient.getInvoicesForAccount(accountJson.getAccountId(), true, false);
        // 2 invoices but look for the non zero dollar one
        assertEquals(invoices.size(), 2);
        final Invoice invoice = invoices.get(1);
        // Verify the invoice we picked is non zero
        assertEquals(invoice.getAmount().compareTo(BigDecimal.ZERO), 1);
        final InvoiceItem invoiceItem = invoice.getItems().get(0);
        // Verify the item we picked is non zero
        assertEquals(invoiceItem.getAmount().compareTo(BigDecimal.ZERO), 1);

        // Adjust the full amount
        final InvoiceItem adjustmentInvoiceItem = new InvoiceItem();
        adjustmentInvoiceItem.setAccountId(accountJson.getAccountId());
        adjustmentInvoiceItem.setInvoiceId(invoice.getInvoiceId());
        adjustmentInvoiceItem.setInvoiceItemId(invoiceItem.getInvoiceItemId());
        killBillClient.adjustInvoiceItem(invoiceItem, createdBy, reason, comment);

        // Verify the new invoice balance is zero
        final Invoice adjustedInvoice = killBillClient.getInvoice(invoice.getInvoiceId(), true, AuditLevel.FULL);
        assertEquals(adjustedInvoice.getAmount().compareTo(BigDecimal.ZERO), 0);

        // Verify invoice audit logs
        Assert.assertEquals(adjustedInvoice.getAuditLogs().size(), 1);
        final AuditLog invoiceAuditLogJson = adjustedInvoice.getAuditLogs().get(0);
        Assert.assertEquals(invoiceAuditLogJson.getChangeType(), "INSERT");
        Assert.assertEquals(invoiceAuditLogJson.getChangedBy(), "SubscriptionBaseTransition");
        Assert.assertNotNull(invoiceAuditLogJson.getChangeDate());
        Assert.assertNotNull(invoiceAuditLogJson.getUserToken());
        Assert.assertNull(invoiceAuditLogJson.getReasonCode());
        Assert.assertNull(invoiceAuditLogJson.getComments());

        Assert.assertEquals(adjustedInvoice.getItems().size(), 2);

        // Verify invoice items audit logs

        // The first item is the original item
        Assert.assertEquals(adjustedInvoice.getItems().get(0).getAuditLogs().size(), 1);
        final AuditLog itemAuditLogJson = adjustedInvoice.getItems().get(0).getAuditLogs().get(0);
        Assert.assertEquals(itemAuditLogJson.getChangeType(), "INSERT");
        Assert.assertEquals(itemAuditLogJson.getChangedBy(), "SubscriptionBaseTransition");
        Assert.assertNotNull(itemAuditLogJson.getChangeDate());
        Assert.assertNotNull(itemAuditLogJson.getUserToken());
        Assert.assertNull(itemAuditLogJson.getReasonCode());
        Assert.assertNull(itemAuditLogJson.getComments());

        // The second one is the adjustment
        Assert.assertEquals(adjustedInvoice.getItems().get(1).getAuditLogs().size(), 1);
        final AuditLog adjustedItemAuditLogJson = adjustedInvoice.getItems().get(1).getAuditLogs().get(0);
        Assert.assertEquals(adjustedItemAuditLogJson.getChangeType(), "INSERT");
        Assert.assertEquals(adjustedItemAuditLogJson.getChangedBy(), createdBy);
        Assert.assertEquals(adjustedItemAuditLogJson.getReasonCode(), reason);
        Assert.assertEquals(adjustedItemAuditLogJson.getComments(), comment);
        Assert.assertNotNull(adjustedItemAuditLogJson.getChangeDate());
        Assert.assertNotNull(adjustedItemAuditLogJson.getUserToken());
    }

    @Test(groups = "slow", description = "Can partially adjust an invoice item")
    public void testPartialInvoiceItemAdjustment() throws Exception {
        final Account accountJson = createAccountNoPMBundleAndSubscriptionAndWaitForFirstInvoice();

        // Get the invoices
        final List<Invoice> invoices = killBillClient.getInvoicesForAccount(accountJson.getAccountId(), true, false);
        // 2 invoices but look for the non zero dollar one
        assertEquals(invoices.size(), 2);
        final Invoice invoice = invoices.get(1);
        // Verify the invoice we picked is non zero
        assertEquals(invoice.getAmount().compareTo(BigDecimal.ZERO), 1);
        final InvoiceItem invoiceItem = invoice.getItems().get(0);
        // Verify the item we picked is non zero
        assertEquals(invoiceItem.getAmount().compareTo(BigDecimal.ZERO), 1);

        // Adjust partially the item
        final BigDecimal adjustedAmount = invoiceItem.getAmount().divide(BigDecimal.TEN);
        final InvoiceItem adjustmentInvoiceItem = new InvoiceItem();
        adjustmentInvoiceItem.setAccountId(accountJson.getAccountId());
        adjustmentInvoiceItem.setInvoiceId(invoice.getInvoiceId());
        adjustmentInvoiceItem.setInvoiceItemId(invoiceItem.getInvoiceItemId());
        adjustmentInvoiceItem.setAmount(adjustedAmount);
        adjustmentInvoiceItem.setCurrency(invoice.getCurrency());
        killBillClient.adjustInvoiceItem(adjustmentInvoiceItem, createdBy, reason, comment);

        // Verify the new invoice balance
        final Invoice adjustedInvoice = killBillClient.getInvoice(invoice.getInvoiceId());
        final BigDecimal adjustedInvoiceBalance = invoice.getBalance().add(adjustedAmount.negate()).setScale(2, BigDecimal.ROUND_HALF_UP);
        assertEquals(adjustedInvoice.getBalance().compareTo(adjustedInvoiceBalance), 0, String.format("Adjusted invoice balance is %s, should be %s", adjustedInvoice.getBalance(), adjustedInvoiceBalance));
    }

    @Test(groups = "slow", description = "Can create an external charge")
    public void testExternalChargeOnNewInvoice() throws Exception {
        final Account accountJson = createAccountNoPMBundleAndSubscriptionAndWaitForFirstInvoice();

        // Get the invoices
        assertEquals(killBillClient.getInvoicesForAccount(accountJson.getAccountId()).size(), 2);

        // Post an external charge
        final BigDecimal chargeAmount = BigDecimal.TEN;
        final InvoiceItem externalCharge = new InvoiceItem();
        externalCharge.setAccountId(accountJson.getAccountId());
        externalCharge.setAmount(chargeAmount);
        externalCharge.setCurrency(Currency.valueOf(accountJson.getCurrency()));
        externalCharge.setDescription(UUID.randomUUID().toString());
<<<<<<< HEAD
        final InvoiceItem createdExternalCharge = killBillClient.createExternalCharge(externalCharge, clock.getUTCNow(), false, true, createdBy, reason, comment);
=======
        final InvoiceItem createdExternalCharge = killBillClient.createExternalCharge(externalCharge, clock.getUTCToday(), false, createdBy, reason, comment);
>>>>>>> adff0233
        final Invoice invoiceWithItems = killBillClient.getInvoice(createdExternalCharge.getInvoiceId(), true);
        assertEquals(invoiceWithItems.getBalance().compareTo(chargeAmount), 0);
        assertEquals(invoiceWithItems.getItems().size(), 1);
        assertEquals(invoiceWithItems.getItems().get(0).getDescription(), externalCharge.getDescription());
        assertNull(invoiceWithItems.getItems().get(0).getBundleId());

        // Verify the total number of invoices
        assertEquals(killBillClient.getInvoicesForAccount(accountJson.getAccountId()).size(), 3);
    }

    @Test(groups = "slow", description = "Can create multiple external charges")
    public void testExternalCharges() throws Exception {
        final Account accountJson = createAccountNoPMBundleAndSubscriptionAndWaitForFirstInvoice();

        // Get the invoices
        assertEquals(killBillClient.getInvoicesForAccount(accountJson.getAccountId()).size(), 2);

        // Post an external charge
        final BigDecimal chargeAmount = BigDecimal.TEN;

        final List<InvoiceItem> externalCharges = new ArrayList<InvoiceItem>();

        // Does not pass currency to test on purpose that we will default to account currency
        final InvoiceItem externalCharge1 = new InvoiceItem();
        externalCharge1.setAccountId(accountJson.getAccountId());
        externalCharge1.setAmount(chargeAmount);
        externalCharge1.setDescription(UUID.randomUUID().toString());
        externalCharges.add(externalCharge1);

        final InvoiceItem externalCharge2 = new InvoiceItem();
        externalCharge2.setAccountId(accountJson.getAccountId());
        externalCharge2.setAmount(chargeAmount);
        externalCharge2.setCurrency(Currency.valueOf(accountJson.getCurrency()));
        externalCharge2.setDescription(UUID.randomUUID().toString());
        externalCharges.add(externalCharge2);

<<<<<<< HEAD
        final List<InvoiceItem> createdExternalCharges = killBillClient.createExternalCharges(externalCharges, clock.getUTCNow(), false, true, createdBy, reason, comment);
=======
        final List<InvoiceItem> createdExternalCharges = killBillClient.createExternalCharges(externalCharges, clock.getUTCToday(), false, createdBy, reason, comment);
>>>>>>> adff0233
        assertEquals(createdExternalCharges.size(), 2);
        assertEquals(createdExternalCharges.get(0).getCurrency().toString(), accountJson.getCurrency());
        assertEquals(createdExternalCharges.get(1).getCurrency().toString(), accountJson.getCurrency());

        // Verify the total number of invoices
        assertEquals(killBillClient.getInvoicesForAccount(accountJson.getAccountId()).size(), 3);
    }

    @Test(groups = "slow", description = "Can create an external charge and trigger a payment")
    public void testExternalChargeOnNewInvoiceWithAutomaticPayment() throws Exception {
        final Account accountJson = createAccountWithPMBundleAndSubscriptionAndWaitForFirstInvoice();

        // Get the invoices
        assertEquals(killBillClient.getInvoicesForAccount(accountJson.getAccountId()).size(), 2);

        // Post an external charge
        final BigDecimal chargeAmount = BigDecimal.TEN;
        final InvoiceItem externalCharge = new InvoiceItem();
        externalCharge.setAccountId(accountJson.getAccountId());
        externalCharge.setAmount(chargeAmount);
        externalCharge.setCurrency(Currency.valueOf(accountJson.getCurrency()));
<<<<<<< HEAD
        final InvoiceItem createdExternalCharge = killBillClient.createExternalCharge(externalCharge, clock.getUTCNow(), true, true, createdBy, reason, comment);
=======
        final InvoiceItem createdExternalCharge = killBillClient.createExternalCharge(externalCharge, clock.getUTCToday(), true, createdBy, reason, comment);
>>>>>>> adff0233
        final Invoice invoiceWithItems = killBillClient.getInvoice(createdExternalCharge.getInvoiceId(), true);
        assertEquals(invoiceWithItems.getBalance().compareTo(BigDecimal.ZERO), 0);
        assertEquals(invoiceWithItems.getItems().size(), 1);
        assertNull(invoiceWithItems.getItems().get(0).getBundleId());

        // Verify the total number of invoices
        assertEquals(killBillClient.getInvoicesForAccount(accountJson.getAccountId()).size(), 3);
    }

    @Test(groups = "slow", description = "Can create an external charge for a bundle")
    public void testExternalChargeForBundleOnNewInvoice() throws Exception {
        final Account accountJson = createAccountNoPMBundleAndSubscriptionAndWaitForFirstInvoice();

        // Get the invoices
        assertEquals(killBillClient.getInvoicesForAccount(accountJson.getAccountId()).size(), 2);

        // Post an external charge
        final BigDecimal chargeAmount = BigDecimal.TEN;
        final UUID bundleId = UUID.randomUUID();
        final InvoiceItem externalCharge = new InvoiceItem();
        externalCharge.setAccountId(accountJson.getAccountId());
        externalCharge.setAmount(chargeAmount);
        externalCharge.setCurrency(Currency.valueOf(accountJson.getCurrency()));
        externalCharge.setBundleId(bundleId);
<<<<<<< HEAD
        final InvoiceItem createdExternalCharge = killBillClient.createExternalCharge(externalCharge, clock.getUTCNow(), false, true, createdBy, reason, comment);
=======
        final InvoiceItem createdExternalCharge = killBillClient.createExternalCharge(externalCharge, clock.getUTCToday(), false, createdBy, reason, comment);
>>>>>>> adff0233
        final Invoice invoiceWithItems = killBillClient.getInvoice(createdExternalCharge.getInvoiceId(), true);
        assertEquals(invoiceWithItems.getBalance().compareTo(chargeAmount), 0);
        assertEquals(invoiceWithItems.getItems().size(), 1);
        assertEquals(invoiceWithItems.getItems().get(0).getBundleId(), bundleId);

        // Verify the total number of invoices
        assertEquals(killBillClient.getInvoicesForAccount(accountJson.getAccountId()).size(), 3);
    }

    @Test(groups = "slow", description = "Can create an external charge on an existing invoice")
    public void testExternalChargeOnExistingInvoice() throws Exception {
        final Account accountJson = createAccountNoPMBundleAndSubscriptionAndWaitForFirstInvoice();

        // Get the invoices
        final List<Invoice> invoices = killBillClient.getInvoicesForAccount(accountJson.getAccountId(), true, false);
        // 2 invoices but look for the non zero dollar one
        assertEquals(invoices.size(), 2);
        final UUID invoiceId = invoices.get(1).getInvoiceId();
        final BigDecimal originalInvoiceAmount = invoices.get(1).getAmount();
        final int originalNumberOfItemsForInvoice = invoices.get(1).getItems().size();

        // Post an external charge
        final BigDecimal chargeAmount = BigDecimal.TEN;
        final InvoiceItem externalCharge = new InvoiceItem();
        externalCharge.setAccountId(accountJson.getAccountId());
        externalCharge.setAmount(chargeAmount);
        externalCharge.setCurrency(Currency.valueOf(accountJson.getCurrency()));
        externalCharge.setInvoiceId(invoiceId);
<<<<<<< HEAD
        final InvoiceItem createdExternalCharge = killBillClient.createExternalCharge(externalCharge, clock.getUTCNow(), false, true, createdBy, reason, comment);
=======
        final InvoiceItem createdExternalCharge = killBillClient.createExternalCharge(externalCharge, clock.getUTCToday(), false, createdBy, reason, comment);
>>>>>>> adff0233
        final Invoice invoiceWithItems = killBillClient.getInvoice(createdExternalCharge.getInvoiceId(), true);
        assertEquals(invoiceWithItems.getItems().size(), originalNumberOfItemsForInvoice + 1);
        assertNull(invoiceWithItems.getItems().get(originalNumberOfItemsForInvoice).getBundleId());

        // Verify the new invoice balance
        final Invoice adjustedInvoice = killBillClient.getInvoice(invoiceId);
        final BigDecimal adjustedInvoiceBalance = originalInvoiceAmount.add(chargeAmount.setScale(2, RoundingMode.HALF_UP));
        assertEquals(adjustedInvoice.getBalance().compareTo(adjustedInvoiceBalance), 0);
    }

    @Test(groups = "slow", description = "Can create an external charge on an existing invoice and trigger a payment")
    public void testExternalChargeOnExistingInvoiceWithAutomaticPayment() throws Exception {
        final Account accountJson = createAccountWithPMBundleAndSubscriptionAndWaitForFirstInvoice();

        // Get the invoices
        final List<Invoice> invoices = killBillClient.getInvoicesForAccount(accountJson.getAccountId(), true, false);
        // 2 invoices but look for the non zero dollar one
        assertEquals(invoices.size(), 2);
        final UUID invoiceId = invoices.get(1).getInvoiceId();
        final BigDecimal originalInvoiceAmount = invoices.get(1).getAmount();
        final int originalNumberOfItemsForInvoice = invoices.get(1).getItems().size();

        // Post an external charge
        final BigDecimal chargeAmount = BigDecimal.TEN;
        final InvoiceItem externalCharge = new InvoiceItem();
        externalCharge.setAccountId(accountJson.getAccountId());
        externalCharge.setAmount(chargeAmount);
        externalCharge.setCurrency(Currency.valueOf(accountJson.getCurrency()));
        externalCharge.setInvoiceId(invoiceId);
<<<<<<< HEAD
        final InvoiceItem createdExternalCharge = killBillClient.createExternalCharge(externalCharge, clock.getUTCNow(), true, true, createdBy, reason, comment);
=======
        final InvoiceItem createdExternalCharge = killBillClient.createExternalCharge(externalCharge, clock.getUTCToday(), true, createdBy, reason, comment);
>>>>>>> adff0233
        final Invoice invoiceWithItems = killBillClient.getInvoice(createdExternalCharge.getInvoiceId(), true);
        assertEquals(invoiceWithItems.getItems().size(), originalNumberOfItemsForInvoice + 1);
        assertNull(invoiceWithItems.getItems().get(originalNumberOfItemsForInvoice).getBundleId());

        // Verify the new invoice balance
        final Invoice adjustedInvoice = killBillClient.getInvoice(invoiceId);
        assertEquals(adjustedInvoice.getBalance().compareTo(BigDecimal.ZERO), 0);
    }

    @Test(groups = "slow", description = "Can create an external charge for a bundle on an existing invoice")
    public void testExternalChargeForBundleOnExistingInvoice() throws Exception {
        final Account accountJson = createAccountNoPMBundleAndSubscriptionAndWaitForFirstInvoice();

        // Get the invoices
        final List<Invoice> invoices = killBillClient.getInvoicesForAccount(accountJson.getAccountId(), true, false);
        // 2 invoices but look for the non zero dollar one
        assertEquals(invoices.size(), 2);
        final UUID invoiceId = invoices.get(1).getInvoiceId();
        final BigDecimal originalInvoiceAmount = invoices.get(1).getAmount();
        final int originalNumberOfItemsForInvoice = invoices.get(1).getItems().size();

        // Post an external charge
        final BigDecimal chargeAmount = BigDecimal.TEN;
        final UUID bundleId = UUID.randomUUID();
        final InvoiceItem externalCharge = new InvoiceItem();
        externalCharge.setAccountId(accountJson.getAccountId());
        externalCharge.setAmount(chargeAmount);
        externalCharge.setCurrency(Currency.valueOf(accountJson.getCurrency()));
        externalCharge.setInvoiceId(invoiceId);
        externalCharge.setBundleId(bundleId);
<<<<<<< HEAD
        final InvoiceItem createdExternalCharge = killBillClient.createExternalCharge(externalCharge, clock.getUTCNow(), false, true, createdBy, reason, comment);
=======
        final InvoiceItem createdExternalCharge = killBillClient.createExternalCharge(externalCharge, clock.getUTCToday(), false, createdBy, reason, comment);
>>>>>>> adff0233
        final Invoice invoiceWithItems = killBillClient.getInvoice(createdExternalCharge.getInvoiceId(), true);
        assertEquals(invoiceWithItems.getItems().size(), originalNumberOfItemsForInvoice + 1);
        assertEquals(invoiceWithItems.getItems().get(originalNumberOfItemsForInvoice).getBundleId(), bundleId);

        // Verify the new invoice balance
        final Invoice adjustedInvoice = killBillClient.getInvoice(invoiceId);
        final BigDecimal adjustedInvoiceBalance = originalInvoiceAmount.add(chargeAmount.setScale(2, RoundingMode.HALF_UP));
        assertEquals(adjustedInvoice.getBalance().compareTo(adjustedInvoiceBalance), 0);
    }

    @Test(groups = "slow", description = "Can paginate and search through all invoices")
    public void testInvoicesPagination() throws Exception {
        createAccountWithPMBundleAndSubscriptionAndWaitForFirstInvoice();

        for (int i = 0; i < 3; i++) {
            clock.addMonths(1);
            crappyWaitForLackOfProperSynchonization();
        }

        final Invoices allInvoices = killBillClient.getInvoices();
        Assert.assertEquals(allInvoices.size(), 5);

        for (final Invoice invoice : allInvoices) {
            Assert.assertEquals(killBillClient.searchInvoices(invoice.getInvoiceId().toString()).size(), 1);
            Assert.assertEquals(killBillClient.searchInvoices(invoice.getAccountId().toString()).size(), 5);
            Assert.assertEquals(killBillClient.searchInvoices(invoice.getInvoiceNumber().toString()).size(), 1);
            Assert.assertEquals(killBillClient.searchInvoices(invoice.getCurrency().toString()).size(), 5);
        }

        Invoices page = killBillClient.getInvoices(0L, 1L);
        for (int i = 0; i < 5; i++) {
            Assert.assertNotNull(page);
            Assert.assertEquals(page.size(), 1);
            Assert.assertEquals(page.get(0), allInvoices.get(i));
            page = page.getNext();
        }
        Assert.assertNull(page);
    }

<<<<<<< HEAD
    @Test(groups = "slow", description = "Can add a credit to a new invoice")
    public void testCreateCreditInvoiceAndMoveStatus() throws Exception {

        final Account account = createAccountWithDefaultPaymentMethod();

        final DateTime effectiveDate = clock.getUTCNow();
        final BigDecimal creditAmount = BigDecimal.TEN;
        final Credit credit = new Credit();
        credit.setAccountId(account.getAccountId());
        credit.setInvoiceId(null);
        credit.setCreditAmount(creditAmount);
        final Credit creditJson = killBillClient.createCredit(credit, false, createdBy, reason, comment);

        Invoice invoice = killBillClient.getInvoice(creditJson.getInvoiceId());
        Assert.assertEquals(invoice.getStatus(), InvoiceStatus.DRAFT.toString());

        killBillClient.commitInvoice(invoice.getInvoiceId(), createdBy, reason, comment);

        invoice = killBillClient.getInvoice(creditJson.getInvoiceId());
        Assert.assertEquals(invoice.getStatus(), InvoiceStatus.COMMITTED.toString());

=======
    @Test(groups = "slow", description = "Can create a migration invoice")
    public void testInvoiceMigration() throws Exception {
        final Account accountJson = createAccountNoPMBundleAndSubscriptionAndWaitForFirstInvoice();

        // Get the invoices
        final List<Invoice> invoices = killBillClient.getInvoicesForAccount(accountJson.getAccountId(), true, true);
        assertEquals(invoices.size(), 2);

        // Migrate an invoice with one external charge
        final BigDecimal chargeAmount = BigDecimal.TEN;
        final InvoiceItem externalCharge = new InvoiceItem();
        externalCharge.setStartDate(new LocalDate());
        externalCharge.setAccountId(accountJson.getAccountId());
        externalCharge.setAmount(chargeAmount);
        externalCharge.setItemType(InvoiceItemType.EXTERNAL_CHARGE.toString());
        externalCharge.setCurrency(Currency.valueOf(accountJson.getCurrency()));

        final Account accountWithBalance = killBillClient.getAccount(accountJson.getAccountId(), true, true);

        final Invoice migrationInvoice = killBillClient.createMigrationInvoice(accountJson.getAccountId(), null, ImmutableList.<InvoiceItem>of(externalCharge), createdBy, reason, comment);
        assertEquals(migrationInvoice.getBalance(), BigDecimal.ZERO);
        assertEquals(migrationInvoice.getItems().size(), 1);
        assertEquals(migrationInvoice.getItems().get(0).getAmount().compareTo(chargeAmount), 0);
        assertEquals(migrationInvoice.getItems().get(0).getCurrency(), Currency.valueOf(accountJson.getCurrency()));


        final List<Invoice> invoicesWithMigration = killBillClient.getInvoicesForAccount(accountJson.getAccountId(), true, true);
        assertEquals(invoicesWithMigration.size(), 3);

        final Account accountWithBalanceAfterMigration = killBillClient.getAccount(accountJson.getAccountId(), true, true);
        assertEquals(accountWithBalanceAfterMigration.getAccountBalance().compareTo(accountWithBalance.getAccountBalance()), 0);
>>>>>>> adff0233
    }

}<|MERGE_RESOLUTION|>--- conflicted
+++ resolved
@@ -42,11 +42,8 @@
 import org.killbill.billing.client.model.PaymentMethod;
 import org.killbill.billing.entitlement.api.SubscriptionEventType;
 import org.killbill.billing.invoice.api.DryRunType;
-<<<<<<< HEAD
 import org.killbill.billing.invoice.api.InvoiceStatus;
-=======
 import org.killbill.billing.invoice.api.InvoiceItemType;
->>>>>>> adff0233
 import org.killbill.billing.payment.provider.ExternalPaymentProviderPlugin;
 import org.killbill.billing.util.api.AuditLevel;
 import org.testng.Assert;
@@ -446,11 +443,7 @@
         externalCharge.setAmount(chargeAmount);
         externalCharge.setCurrency(Currency.valueOf(accountJson.getCurrency()));
         externalCharge.setDescription(UUID.randomUUID().toString());
-<<<<<<< HEAD
-        final InvoiceItem createdExternalCharge = killBillClient.createExternalCharge(externalCharge, clock.getUTCNow(), false, true, createdBy, reason, comment);
-=======
-        final InvoiceItem createdExternalCharge = killBillClient.createExternalCharge(externalCharge, clock.getUTCToday(), false, createdBy, reason, comment);
->>>>>>> adff0233
+        final InvoiceItem createdExternalCharge = killBillClient.createExternalCharge(externalCharge, clock.getUTCToday(), false, true, createdBy, reason, comment);
         final Invoice invoiceWithItems = killBillClient.getInvoice(createdExternalCharge.getInvoiceId(), true);
         assertEquals(invoiceWithItems.getBalance().compareTo(chargeAmount), 0);
         assertEquals(invoiceWithItems.getItems().size(), 1);
@@ -487,11 +480,7 @@
         externalCharge2.setDescription(UUID.randomUUID().toString());
         externalCharges.add(externalCharge2);
 
-<<<<<<< HEAD
-        final List<InvoiceItem> createdExternalCharges = killBillClient.createExternalCharges(externalCharges, clock.getUTCNow(), false, true, createdBy, reason, comment);
-=======
-        final List<InvoiceItem> createdExternalCharges = killBillClient.createExternalCharges(externalCharges, clock.getUTCToday(), false, createdBy, reason, comment);
->>>>>>> adff0233
+        final List<InvoiceItem> createdExternalCharges = killBillClient.createExternalCharges(externalCharges, clock.getUTCToday(), false, true, createdBy, reason, comment);
         assertEquals(createdExternalCharges.size(), 2);
         assertEquals(createdExternalCharges.get(0).getCurrency().toString(), accountJson.getCurrency());
         assertEquals(createdExternalCharges.get(1).getCurrency().toString(), accountJson.getCurrency());
@@ -513,11 +502,7 @@
         externalCharge.setAccountId(accountJson.getAccountId());
         externalCharge.setAmount(chargeAmount);
         externalCharge.setCurrency(Currency.valueOf(accountJson.getCurrency()));
-<<<<<<< HEAD
-        final InvoiceItem createdExternalCharge = killBillClient.createExternalCharge(externalCharge, clock.getUTCNow(), true, true, createdBy, reason, comment);
-=======
-        final InvoiceItem createdExternalCharge = killBillClient.createExternalCharge(externalCharge, clock.getUTCToday(), true, createdBy, reason, comment);
->>>>>>> adff0233
+        final InvoiceItem createdExternalCharge = killBillClient.createExternalCharge(externalCharge, clock.getUTCToday(), true, true, createdBy, reason, comment);
         final Invoice invoiceWithItems = killBillClient.getInvoice(createdExternalCharge.getInvoiceId(), true);
         assertEquals(invoiceWithItems.getBalance().compareTo(BigDecimal.ZERO), 0);
         assertEquals(invoiceWithItems.getItems().size(), 1);
@@ -542,11 +527,7 @@
         externalCharge.setAmount(chargeAmount);
         externalCharge.setCurrency(Currency.valueOf(accountJson.getCurrency()));
         externalCharge.setBundleId(bundleId);
-<<<<<<< HEAD
-        final InvoiceItem createdExternalCharge = killBillClient.createExternalCharge(externalCharge, clock.getUTCNow(), false, true, createdBy, reason, comment);
-=======
-        final InvoiceItem createdExternalCharge = killBillClient.createExternalCharge(externalCharge, clock.getUTCToday(), false, createdBy, reason, comment);
->>>>>>> adff0233
+        final InvoiceItem createdExternalCharge = killBillClient.createExternalCharge(externalCharge, clock.getUTCToday(), false, true, createdBy, reason, comment);
         final Invoice invoiceWithItems = killBillClient.getInvoice(createdExternalCharge.getInvoiceId(), true);
         assertEquals(invoiceWithItems.getBalance().compareTo(chargeAmount), 0);
         assertEquals(invoiceWithItems.getItems().size(), 1);
@@ -575,11 +556,7 @@
         externalCharge.setAmount(chargeAmount);
         externalCharge.setCurrency(Currency.valueOf(accountJson.getCurrency()));
         externalCharge.setInvoiceId(invoiceId);
-<<<<<<< HEAD
-        final InvoiceItem createdExternalCharge = killBillClient.createExternalCharge(externalCharge, clock.getUTCNow(), false, true, createdBy, reason, comment);
-=======
-        final InvoiceItem createdExternalCharge = killBillClient.createExternalCharge(externalCharge, clock.getUTCToday(), false, createdBy, reason, comment);
->>>>>>> adff0233
+        final InvoiceItem createdExternalCharge = killBillClient.createExternalCharge(externalCharge, clock.getUTCToday(), false, true, createdBy, reason, comment);
         final Invoice invoiceWithItems = killBillClient.getInvoice(createdExternalCharge.getInvoiceId(), true);
         assertEquals(invoiceWithItems.getItems().size(), originalNumberOfItemsForInvoice + 1);
         assertNull(invoiceWithItems.getItems().get(originalNumberOfItemsForInvoice).getBundleId());
@@ -609,11 +586,7 @@
         externalCharge.setAmount(chargeAmount);
         externalCharge.setCurrency(Currency.valueOf(accountJson.getCurrency()));
         externalCharge.setInvoiceId(invoiceId);
-<<<<<<< HEAD
-        final InvoiceItem createdExternalCharge = killBillClient.createExternalCharge(externalCharge, clock.getUTCNow(), true, true, createdBy, reason, comment);
-=======
-        final InvoiceItem createdExternalCharge = killBillClient.createExternalCharge(externalCharge, clock.getUTCToday(), true, createdBy, reason, comment);
->>>>>>> adff0233
+        final InvoiceItem createdExternalCharge = killBillClient.createExternalCharge(externalCharge, clock.getUTCToday(), true, true, createdBy, reason, comment);
         final Invoice invoiceWithItems = killBillClient.getInvoice(createdExternalCharge.getInvoiceId(), true);
         assertEquals(invoiceWithItems.getItems().size(), originalNumberOfItemsForInvoice + 1);
         assertNull(invoiceWithItems.getItems().get(originalNumberOfItemsForInvoice).getBundleId());
@@ -644,11 +617,7 @@
         externalCharge.setCurrency(Currency.valueOf(accountJson.getCurrency()));
         externalCharge.setInvoiceId(invoiceId);
         externalCharge.setBundleId(bundleId);
-<<<<<<< HEAD
-        final InvoiceItem createdExternalCharge = killBillClient.createExternalCharge(externalCharge, clock.getUTCNow(), false, true, createdBy, reason, comment);
-=======
-        final InvoiceItem createdExternalCharge = killBillClient.createExternalCharge(externalCharge, clock.getUTCToday(), false, createdBy, reason, comment);
->>>>>>> adff0233
+        final InvoiceItem createdExternalCharge = killBillClient.createExternalCharge(externalCharge, clock.getUTCToday(), false, true, createdBy, reason, comment);
         final Invoice invoiceWithItems = killBillClient.getInvoice(createdExternalCharge.getInvoiceId(), true);
         assertEquals(invoiceWithItems.getItems().size(), originalNumberOfItemsForInvoice + 1);
         assertEquals(invoiceWithItems.getItems().get(originalNumberOfItemsForInvoice).getBundleId(), bundleId);
@@ -688,7 +657,6 @@
         Assert.assertNull(page);
     }
 
-<<<<<<< HEAD
     @Test(groups = "slow", description = "Can add a credit to a new invoice")
     public void testCreateCreditInvoiceAndMoveStatus() throws Exception {
 
@@ -709,8 +677,7 @@
 
         invoice = killBillClient.getInvoice(creditJson.getInvoiceId());
         Assert.assertEquals(invoice.getStatus(), InvoiceStatus.COMMITTED.toString());
-
-=======
+    }
     @Test(groups = "slow", description = "Can create a migration invoice")
     public void testInvoiceMigration() throws Exception {
         final Account accountJson = createAccountNoPMBundleAndSubscriptionAndWaitForFirstInvoice();
@@ -742,7 +709,6 @@
 
         final Account accountWithBalanceAfterMigration = killBillClient.getAccount(accountJson.getAccountId(), true, true);
         assertEquals(accountWithBalanceAfterMigration.getAccountBalance().compareTo(accountWithBalance.getAccountBalance()), 0);
->>>>>>> adff0233
     }
 
 }