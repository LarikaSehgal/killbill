/*
 * Copyright 2010-2011 Ning, Inc.
 *
 * Ning licenses this file to you under the Apache License, version 2.0
 * (the "License"); you may not use this file except in compliance with the
 * License.  You may obtain a copy of the License at:
 *
 *    http://www.apache.org/licenses/LICENSE-2.0
 *
 * Unless required by applicable law or agreed to in writing, software
 * distributed under the License is distributed on an "AS IS" BASIS, WITHOUT
 * WARRANTIES OR CONDITIONS OF ANY KIND, either express or implied.  See the
 * License for the specific language governing permissions and limitations
 * under the License.
 */

package com.ning.billing.invoice.dao;

import com.ning.billing.catalog.DefaultPrice;
import com.ning.billing.catalog.MockInternationalPrice;
import com.ning.billing.catalog.MockPlan;
import com.ning.billing.catalog.MockPlanPhase;
import com.ning.billing.catalog.api.BillingPeriod;
import com.ning.billing.catalog.api.CatalogApiException;
import com.ning.billing.catalog.api.Currency;
import com.ning.billing.catalog.api.PhaseType;
import com.ning.billing.catalog.api.Plan;
import com.ning.billing.catalog.api.PlanPhase;
import com.ning.billing.entitlement.api.billing.BillingEvent;
import com.ning.billing.entitlement.api.billing.BillingModeType;
import com.ning.billing.entitlement.api.billing.DefaultBillingEvent;
import com.ning.billing.entitlement.api.user.Subscription;
import com.ning.billing.entitlement.api.user.SubscriptionTransition.SubscriptionTransitionType;
import com.ning.billing.invoice.api.Invoice;
import com.ning.billing.invoice.api.InvoiceApiException;
import com.ning.billing.invoice.api.InvoiceItem;
import com.ning.billing.invoice.api.InvoicePayment;
import com.ning.billing.invoice.model.BillingEventSet;
import com.ning.billing.invoice.model.DefaultInvoice;
import com.ning.billing.invoice.model.DefaultInvoiceGenerator;
import com.ning.billing.invoice.model.DefaultInvoicePayment;
import com.ning.billing.invoice.model.InvoiceGenerator;
import com.ning.billing.invoice.model.RecurringInvoiceItem;
import com.ning.billing.mock.BrainDeadProxyFactory;
import com.ning.billing.mock.BrainDeadProxyFactory.ZombieControl;
import com.ning.billing.util.clock.Clock;
import com.ning.billing.util.clock.DefaultClock;
import org.joda.time.DateTime;
import org.testng.annotations.Test;

import java.math.BigDecimal;
import java.util.ArrayList;
import java.util.Collection;
import java.util.List;
import java.util.UUID;

import static org.testng.Assert.assertEquals;
import static org.testng.Assert.assertNotNull;
import static org.testng.Assert.assertNull;
import static org.testng.Assert.assertTrue;

@Test(groups = {"invoicing", "invoicing-invoiceDao"})
public class InvoiceDaoTests extends InvoiceDaoTestBase {
    private final int NUMBER_OF_DAY_BETWEEN_RETRIES = 8;
    private final Clock clock = new DefaultClock();
    private final InvoiceGenerator generator = new DefaultInvoiceGenerator(clock);

    @Test
    public void testCreationAndRetrievalByAccount() {
        UUID accountId = UUID.randomUUID();
        Invoice invoice = new DefaultInvoice(accountId, clock.getUTCNow(), Currency.USD, clock);
        DateTime invoiceDate = invoice.getInvoiceDate();

        invoiceDao.create(invoice);

        List<Invoice> invoices = invoiceDao.getInvoicesByAccount(accountId);
        assertNotNull(invoices);
        assertEquals(invoices.size(), 1);
        Invoice thisInvoice = invoices.get(0);
        assertEquals(invoice.getAccountId(), accountId);
        assertTrue(thisInvoice.getInvoiceDate().compareTo(invoiceDate) == 0);
        assertEquals(thisInvoice.getCurrency(), Currency.USD);
        assertEquals(thisInvoice.getNumberOfItems(), 0);
        assertTrue(thisInvoice.getTotalAmount().compareTo(BigDecimal.ZERO) == 0);
    }

    @Test
    public void testInvoicePayment() {
        UUID accountId = UUID.randomUUID();
        Invoice invoice = new DefaultInvoice(accountId, clock.getUTCNow(), Currency.USD, clock);
        UUID invoiceId = invoice.getId();
        UUID subscriptionId = UUID.randomUUID();
        DateTime startDate = new DateTime(2010, 1, 1, 0, 0, 0, 0);
        DateTime endDate = new DateTime(2010, 4, 1, 0, 0, 0, 0);
        InvoiceItem invoiceItem = new RecurringInvoiceItem(invoiceId, subscriptionId, "test plan", "test phase", startDate, endDate,
                new BigDecimal("21.00"), new BigDecimal("7.00"), Currency.USD, clock.getUTCNow());
        invoice.addInvoiceItem(invoiceItem);
        invoiceDao.create(invoice);

        Invoice savedInvoice = invoiceDao.getById(invoiceId);
        assertNotNull(savedInvoice);
        assertEquals(savedInvoice.getTotalAmount().compareTo(new BigDecimal("21.00")), 0);
        assertEquals(savedInvoice.getBalance().compareTo(new BigDecimal("21.00")), 0);
        assertEquals(savedInvoice.getAmountPaid(), BigDecimal.ZERO);
        assertEquals(savedInvoice.getInvoiceItems().size(), 1);

        BigDecimal paymentAmount = new BigDecimal("11.00");
        UUID paymentAttemptId = UUID.randomUUID();

        invoiceDao.notifyOfPaymentAttempt(new DefaultInvoicePayment(paymentAttemptId, invoiceId, clock.getUTCNow().plusDays(12), paymentAmount, Currency.USD));

        Invoice retrievedInvoice = invoiceDao.getById(invoiceId);
        assertNotNull(retrievedInvoice);
        assertEquals(retrievedInvoice.getInvoiceItems().size(), 1);
        assertEquals(retrievedInvoice.getTotalAmount().compareTo(new BigDecimal("21.00")), 0);
        assertEquals(retrievedInvoice.getBalance().compareTo(new BigDecimal("10.00")), 0);
        assertEquals(retrievedInvoice.getAmountPaid().compareTo(new BigDecimal("11.00")), 0);
    }

    @Test
    public void testRetrievalForNonExistentInvoiceId() {
        Invoice invoice = invoiceDao.getById(UUID.randomUUID());
        assertNull(invoice);
    }

    @Test
    public void testAddPayment() {
        UUID accountId = UUID.randomUUID();
        DateTime targetDate = new DateTime(2011, 10, 6, 0, 0, 0, 0);
        Invoice invoice = new DefaultInvoice(accountId, targetDate, Currency.USD, clock);

        UUID paymentAttemptId = UUID.randomUUID();
        DateTime paymentAttemptDate = new DateTime(2011, 6, 24, 12, 14, 36, 0);
        BigDecimal paymentAmount = new BigDecimal("14.0");

        invoiceDao.create(invoice);
        invoiceDao.notifyOfPaymentAttempt(new DefaultInvoicePayment(paymentAttemptId, invoice.getId(), paymentAttemptDate, paymentAmount, Currency.USD));

        invoice = invoiceDao.getById(invoice.getId());
        assertEquals(invoice.getAmountPaid().compareTo(paymentAmount), 0);
        assertEquals(invoice.getLastPaymentAttempt().compareTo(paymentAttemptDate), 0);
        assertEquals(invoice.getNumberOfPayments(), 1);
    }

    @Test
    public void testAddPaymentAttempt() {
        UUID accountId = UUID.randomUUID();
        DateTime targetDate = new DateTime(2011, 10, 6, 0, 0, 0, 0);
        Invoice invoice = new DefaultInvoice(accountId, targetDate, Currency.USD, clock);

        DateTime paymentAttemptDate = new DateTime(2011, 6, 24, 12, 14, 36, 0);

        invoiceDao.create(invoice);
        invoiceDao.notifyOfPaymentAttempt(new DefaultInvoicePayment(invoice.getId(), paymentAttemptDate));

        invoice = invoiceDao.getById(invoice.getId());
        assertEquals(invoice.getLastPaymentAttempt().compareTo(paymentAttemptDate), 0);
    }

    @Test
    public void testGetInvoicesForPaymentWithNoResults() {
        DateTime notionalDate = new DateTime();
        DateTime targetDate = new DateTime(2011, 10, 6, 0, 0, 0, 0);

        // determine the number of existing invoices available for payment (to avoid side effects from other tests)
        List<UUID> invoices = invoiceDao.getInvoicesForPayment(notionalDate, NUMBER_OF_DAY_BETWEEN_RETRIES);
        int existingInvoiceCount = invoices.size();

        UUID accountId = UUID.randomUUID();
        Invoice invoice = new DefaultInvoice(accountId, targetDate, Currency.USD, clock);

        invoiceDao.create(invoice);
        invoices = invoiceDao.getInvoicesForPayment(notionalDate, NUMBER_OF_DAY_BETWEEN_RETRIES);
        assertEquals(invoices.size(), existingInvoiceCount);
    }

    @Test
    public void testGetInvoicesForPayment() {
        List<UUID> invoices;
        DateTime notionalDate = clock.getUTCNow();

        // create a new invoice with one item
        UUID accountId = UUID.randomUUID();
        DateTime targetDate = new DateTime(2011, 10, 6, 0, 0, 0, 0);
        Invoice invoice = new DefaultInvoice(accountId, targetDate, Currency.USD, clock);

        UUID invoiceId = invoice.getId();
        UUID subscriptionId = UUID.randomUUID();
        DateTime endDate = targetDate.plusMonths(3);
        BigDecimal rate = new BigDecimal("9.0");
        BigDecimal amount = rate.multiply(new BigDecimal("3.0"));

        RecurringInvoiceItem item = new RecurringInvoiceItem(invoiceId, subscriptionId, "test plan", "test phase", targetDate, endDate,
                amount, rate, Currency.USD, clock.getUTCNow());
        invoice.addInvoiceItem(item);
        invoiceDao.create(invoice);

        // ensure that the number of invoices for payment has increased by 1
        int count;
        invoices = invoiceDao.getInvoicesForPayment(notionalDate, NUMBER_OF_DAY_BETWEEN_RETRIES);
        List<Invoice> invoicesDue = getInvoicesDueForPaymentAttempt(invoiceDao.get(), notionalDate);
        count = invoicesDue.size();
        assertEquals(invoices.size(), count);

        // attempt a payment; ensure that the number of invoices for payment has decreased by 1
        // (no retries for NUMBER_OF_DAYS_BETWEEN_RETRIES days)
        invoiceDao.notifyOfPaymentAttempt(new DefaultInvoicePayment(invoice.getId(), notionalDate));
        invoices = invoiceDao.getInvoicesForPayment(notionalDate, NUMBER_OF_DAY_BETWEEN_RETRIES);
        count = getInvoicesDueForPaymentAttempt(invoiceDao.get(), notionalDate).size();
        assertEquals(invoices.size(), count);

        // advance clock by NUMBER_OF_DAYS_BETWEEN_RETRIES days
        // ensure that number of invoices for payment has increased by 1 (retry)
        notionalDate = notionalDate.plusDays(NUMBER_OF_DAY_BETWEEN_RETRIES);
        invoices = invoiceDao.getInvoicesForPayment(notionalDate, NUMBER_OF_DAY_BETWEEN_RETRIES);
        count = getInvoicesDueForPaymentAttempt(invoiceDao.get(), notionalDate).size();
        assertEquals(invoices.size(), count);

        // post successful partial payment; ensure that number of invoices for payment has decreased by 1
        invoiceDao.notifyOfPaymentAttempt(new DefaultInvoicePayment(UUID.randomUUID(), invoice.getId(), notionalDate, new BigDecimal("22.0000"), Currency.USD));

        invoices = invoiceDao.getInvoicesForPayment(notionalDate, NUMBER_OF_DAY_BETWEEN_RETRIES);
        count = getInvoicesDueForPaymentAttempt(invoiceDao.get(), notionalDate).size();
        assertEquals(invoices.size(), count);

        // get invoice; verify amount paid is correct
        invoice = invoiceDao.getById(invoiceId);
        assertEquals(invoice.getAmountPaid().compareTo(new BigDecimal("22.0")), 0);

        // advance clock NUMBER_OF_DAYS_BETWEEN_RETRIES days
        // ensure that number of invoices for payment has increased by 1 (retry)
        notionalDate = notionalDate.plusDays(NUMBER_OF_DAY_BETWEEN_RETRIES);
        invoices = invoiceDao.getInvoicesForPayment(notionalDate, NUMBER_OF_DAY_BETWEEN_RETRIES);
        count = getInvoicesDueForPaymentAttempt(invoiceDao.get(), notionalDate).size();
        assertEquals(invoices.size(), count);

        // post completed payment; ensure that the number of invoices for payment has decreased by 1
        invoiceDao.notifyOfPaymentAttempt(new DefaultInvoicePayment(UUID.randomUUID(), invoice.getId(), notionalDate, new BigDecimal("5.0000"), Currency.USD));

        invoices = invoiceDao.getInvoicesForPayment(notionalDate, NUMBER_OF_DAY_BETWEEN_RETRIES);
        count = getInvoicesDueForPaymentAttempt(invoiceDao.get(), notionalDate).size();
        assertEquals(invoices.size(), count);

        // get invoice; verify amount paid is correct
        invoice = invoiceDao.getById(invoiceId);
        assertEquals(invoice.getAmountPaid().compareTo(new BigDecimal("27.0")), 0);

        // advance clock by NUMBER_OF_DAYS_BETWEEN_RETRIES days
        // ensure that the number of invoices for payment hasn't changed
        notionalDate = notionalDate.plusDays(NUMBER_OF_DAY_BETWEEN_RETRIES);
        invoices = invoiceDao.getInvoicesForPayment(notionalDate, NUMBER_OF_DAY_BETWEEN_RETRIES);
        count = getInvoicesDueForPaymentAttempt(invoiceDao.get(), notionalDate).size();
        assertEquals(invoices.size(), count);
    }

    private List<Invoice> getInvoicesDueForPaymentAttempt(final List<Invoice> invoices, final DateTime date) {
        List<Invoice> invoicesDue = new ArrayList<Invoice>();

        for (final Invoice invoice : invoices) {
            if (invoice.isDueForPayment(date, NUMBER_OF_DAY_BETWEEN_RETRIES)) {
                invoicesDue.add(invoice);
            }
        }

        return invoicesDue;
    }

    @Test
    public void testGetInvoicesBySubscription() {
        UUID accountId = UUID.randomUUID();

        UUID subscriptionId1 = UUID.randomUUID();
        BigDecimal rate1 = new BigDecimal("17.0");
        UUID subscriptionId2 = UUID.randomUUID();
        BigDecimal rate2 = new BigDecimal("42.0");
        UUID subscriptionId3 = UUID.randomUUID();
        BigDecimal rate3 = new BigDecimal("3.0");
        UUID subscriptionId4 = UUID.randomUUID();
        BigDecimal rate4 = new BigDecimal("12.0");

        DateTime targetDate = new DateTime(2011, 5, 23, 0, 0, 0, 0);


        // create invoice 1 (subscriptions 1-4)
        Invoice invoice1 = new DefaultInvoice(accountId, targetDate, Currency.USD, clock);
        invoiceDao.create(invoice1);

        UUID invoiceId1 = invoice1.getId();

        DateTime startDate = new DateTime(2011, 3, 1, 0, 0, 0, 0);
        DateTime endDate = startDate.plusMonths(1);

        RecurringInvoiceItem item1 = new RecurringInvoiceItem(invoiceId1, subscriptionId1, "test plan", "test A", startDate, endDate,
                rate1, rate1, Currency.USD, clock.getUTCNow());
        recurringInvoiceItemDao.create(item1);

        RecurringInvoiceItem item2 = new RecurringInvoiceItem(invoiceId1, subscriptionId2, "test plan", "test B", startDate, endDate,
                rate2, rate2, Currency.USD, clock.getUTCNow());
        recurringInvoiceItemDao.create(item2);

        RecurringInvoiceItem item3 = new RecurringInvoiceItem(invoiceId1, subscriptionId3, "test plan", "test C", startDate, endDate,
                rate3, rate3, Currency.USD, clock.getUTCNow());
        recurringInvoiceItemDao.create(item3);

        RecurringInvoiceItem item4 = new RecurringInvoiceItem(invoiceId1, subscriptionId4, "test plan", "test D", startDate, endDate,
                rate4, rate4, Currency.USD, clock.getUTCNow());
        recurringInvoiceItemDao.create(item4);

        // create invoice 2 (subscriptions 1-3)
        DefaultInvoice invoice2 = new DefaultInvoice(accountId, targetDate, Currency.USD, clock);
        invoiceDao.create(invoice2);

        UUID invoiceId2 = invoice2.getId();

        startDate = endDate;
        endDate = startDate.plusMonths(1);

        RecurringInvoiceItem item5 = new RecurringInvoiceItem(invoiceId2, subscriptionId1, "test plan", "test phase A", startDate, endDate,
                rate1, rate1, Currency.USD, clock.getUTCNow());
        recurringInvoiceItemDao.create(item5);

        RecurringInvoiceItem item6 = new RecurringInvoiceItem(invoiceId2, subscriptionId2, "test plan", "test phase B", startDate, endDate,
                rate2, rate2, Currency.USD, clock.getUTCNow());
        recurringInvoiceItemDao.create(item6);

        RecurringInvoiceItem item7 = new RecurringInvoiceItem(invoiceId2, subscriptionId3, "test plan", "test phase C", startDate, endDate,
                rate3, rate3, Currency.USD, clock.getUTCNow());
        recurringInvoiceItemDao.create(item7);

        // check that each subscription returns the correct number of invoices
        List<Invoice> items1 = invoiceDao.getInvoicesBySubscription(subscriptionId1);
        assertEquals(items1.size(), 2);

        List<Invoice> items2 = invoiceDao.getInvoicesBySubscription(subscriptionId2);
        assertEquals(items2.size(), 2);

        List<Invoice> items3 = invoiceDao.getInvoicesBySubscription(subscriptionId3);
        assertEquals(items3.size(), 2);

        List<Invoice> items4 = invoiceDao.getInvoicesBySubscription(subscriptionId4);
        assertEquals(items4.size(), 1);
    }

    @Test
    public void testGetInvoicesForAccountAfterDate() {
        UUID accountId = UUID.randomUUID();
        DateTime targetDate1 = new DateTime(2011, 10, 6, 0, 0, 0, 0);
        Invoice invoice1 = new DefaultInvoice(accountId, targetDate1, Currency.USD, clock);
        invoiceDao.create(invoice1);

        DateTime targetDate2 = new DateTime(2011, 12, 6, 0, 0, 0, 0);
        Invoice invoice2 = new DefaultInvoice(accountId, targetDate2, Currency.USD, clock);
        invoiceDao.create(invoice2);


        List<Invoice> invoices;
        invoices = invoiceDao.getInvoicesByAccount(accountId, new DateTime(2011, 1, 1, 0, 0, 0, 0));
        assertEquals(invoices.size(), 2);

        invoices = invoiceDao.getInvoicesByAccount(accountId, new DateTime(2011, 10, 6, 0, 0, 0, 0));
        assertEquals(invoices.size(), 2);

        invoices = invoiceDao.getInvoicesByAccount(accountId, new DateTime(2011, 10, 11, 0, 0, 0, 0));
        assertEquals(invoices.size(), 1);

        invoices = invoiceDao.getInvoicesByAccount(accountId, new DateTime(2011, 12, 6, 0, 0, 0, 0));
        assertEquals(invoices.size(), 1);

        invoices = invoiceDao.getInvoicesByAccount(accountId, new DateTime(2012, 1, 1, 0, 0, 0, 0));
        assertEquals(invoices.size(), 0);
    }

    @Test
    public void testAccountBalance() {
        UUID accountId = UUID.randomUUID();
        DateTime targetDate1 = new DateTime(2011, 10, 6, 0, 0, 0, 0);
        Invoice invoice1 = new DefaultInvoice(accountId, targetDate1, Currency.USD, clock);
        invoiceDao.create(invoice1);

        DateTime startDate = new DateTime(2011, 3, 1, 0, 0, 0, 0);
        DateTime endDate = startDate.plusMonths(1);

        BigDecimal rate1 = new BigDecimal("17.0");
        BigDecimal rate2 = new BigDecimal("42.0");

        RecurringInvoiceItem item1 = new RecurringInvoiceItem(invoice1.getId(), UUID.randomUUID(), "test plan", "test phase A", startDate,
                endDate, rate1, rate1, Currency.USD, clock.getUTCNow());
        recurringInvoiceItemDao.create(item1);

        RecurringInvoiceItem item2 = new RecurringInvoiceItem(invoice1.getId(), UUID.randomUUID(), "test plan", "test phase B", startDate,
                endDate, rate2, rate2, Currency.USD, clock.getUTCNow());
        recurringInvoiceItemDao.create(item2);

        BigDecimal payment1 = new BigDecimal("48.0");
        InvoicePayment payment = new DefaultInvoicePayment(invoice1.getId(), new DateTime(), payment1, Currency.USD);
        invoicePaymentDao.create(payment);

        BigDecimal balance = invoiceDao.getAccountBalance(accountId);
        assertEquals(balance.compareTo(rate1.add(rate2).subtract(payment1)), 0);
    }

    @Test
    public void testAccountBalanceWithNoPayments() {
        UUID accountId = UUID.randomUUID();
        DateTime targetDate1 = new DateTime(2011, 10, 6, 0, 0, 0, 0);
        Invoice invoice1 = new DefaultInvoice(accountId, targetDate1, Currency.USD, clock);
        invoiceDao.create(invoice1);

        DateTime startDate = new DateTime(2011, 3, 1, 0, 0, 0, 0);
        DateTime endDate = startDate.plusMonths(1);

        BigDecimal rate1 = new BigDecimal("17.0");
        BigDecimal rate2 = new BigDecimal("42.0");

        RecurringInvoiceItem item1 = new RecurringInvoiceItem(invoice1.getId(), UUID.randomUUID(), "test plan", "test phase A", startDate, endDate,
                rate1, rate1, Currency.USD, clock.getUTCNow());
        recurringInvoiceItemDao.create(item1);

        RecurringInvoiceItem item2 = new RecurringInvoiceItem(invoice1.getId(), UUID.randomUUID(), "test plan", "test phase B", startDate, endDate,
                rate2, rate2, Currency.USD, clock.getUTCNow());
        recurringInvoiceItemDao.create(item2);

        BigDecimal balance = invoiceDao.getAccountBalance(accountId);
        assertEquals(balance.compareTo(rate1.add(rate2)), 0);
    }

    @Test
    public void testAccountBalanceWithNoInvoiceItems() {
        UUID accountId = UUID.randomUUID();
        DateTime targetDate1 = new DateTime(2011, 10, 6, 0, 0, 0, 0);
        Invoice invoice1 = new DefaultInvoice(accountId, targetDate1, Currency.USD, clock);
        invoiceDao.create(invoice1);

        BigDecimal payment1 = new BigDecimal("48.0");
        InvoicePayment payment = new DefaultInvoicePayment(invoice1.getId(), new DateTime(), payment1, Currency.USD);
        invoicePaymentDao.create(payment);

        BigDecimal balance = invoiceDao.getAccountBalance(accountId);
        assertEquals(balance.compareTo(BigDecimal.ZERO.subtract(payment1)), 0);
    }

    @Test
    public void testGetUnpaidInvoicesByAccountId() {
        UUID accountId = UUID.randomUUID();
        DateTime targetDate1 = new DateTime(2011, 10, 6, 0, 0, 0, 0);
        Invoice invoice1 = new DefaultInvoice(accountId, targetDate1, Currency.USD, clock);
        invoiceDao.create(invoice1);

        DateTime startDate = new DateTime(2011, 3, 1, 0, 0, 0, 0);
        DateTime endDate = startDate.plusMonths(1);

        BigDecimal rate1 = new BigDecimal("17.0");
        BigDecimal rate2 = new BigDecimal("42.0");

        RecurringInvoiceItem item1 = new RecurringInvoiceItem(invoice1.getId(), UUID.randomUUID(), "test plan", "test phase A", startDate, endDate,
                rate1, rate1, Currency.USD, clock.getUTCNow());
        recurringInvoiceItemDao.create(item1);

        RecurringInvoiceItem item2 = new RecurringInvoiceItem(invoice1.getId(), UUID.randomUUID(), "test plan", "test phase B", startDate, endDate,
                rate2, rate2, Currency.USD, clock.getUTCNow());
        recurringInvoiceItemDao.create(item2);

        DateTime upToDate;
        Collection<Invoice> invoices;

        upToDate = new DateTime(2011, 1, 1, 0, 0, 0, 0);
        invoices = invoiceDao.getUnpaidInvoicesByAccountId(accountId, upToDate);
        assertEquals(invoices.size(), 0);

        upToDate = new DateTime(2012, 1, 1, 0, 0, 0, 0);
        invoices = invoiceDao.getUnpaidInvoicesByAccountId(accountId, upToDate);
        assertEquals(invoices.size(), 1);

        DateTime targetDate2 = new DateTime(2011, 7, 1, 0, 0, 0, 0);
        Invoice invoice2 = new DefaultInvoice(accountId, targetDate2, Currency.USD, clock);
        invoiceDao.create(invoice2);

        DateTime startDate2 = new DateTime(2011, 6, 1, 0, 0, 0, 0);
        DateTime endDate2 = startDate2.plusMonths(3);

        BigDecimal rate3 = new BigDecimal("21.0");

        RecurringInvoiceItem item3 = new RecurringInvoiceItem(invoice2.getId(), UUID.randomUUID(), "test plan", "test phase C", startDate2, endDate2,
                rate3, rate3, Currency.USD, clock.getUTCNow());
        recurringInvoiceItemDao.create(item3);

        upToDate = new DateTime(2011, 1, 1, 0, 0, 0, 0);
        invoices = invoiceDao.getUnpaidInvoicesByAccountId(accountId, upToDate);
        assertEquals(invoices.size(), 0);

        upToDate = new DateTime(2012, 1, 1, 0, 0, 0, 0);
        invoices = invoiceDao.getUnpaidInvoicesByAccountId(accountId, upToDate);
        assertEquals(invoices.size(), 2);
    }

    /*
     *
     * this test verifies that immediate changes give the correct results
     *
     */
    @Test
    public void testInvoiceGenerationForImmediateChanges() throws InvoiceApiException, CatalogApiException {
        UUID accountId = UUID.randomUUID();
        List<Invoice> invoiceList = new ArrayList<Invoice>();
        DateTime targetDate = new DateTime(2011, 2, 16, 0, 0, 0, 0);
        Currency currency = Currency.USD;

        // generate first invoice
        DefaultPrice price1 = new DefaultPrice(TEN, Currency.USD);
        MockInternationalPrice recurringPrice = new MockInternationalPrice(price1);
        MockPlanPhase phase1 = new MockPlanPhase(recurringPrice, null, BillingPeriod.MONTHLY, PhaseType.TRIAL);
        MockPlan plan1 = new MockPlan(phase1);

        Subscription subscription = BrainDeadProxyFactory.createBrainDeadProxyFor(Subscription.class);
        ((ZombieControl) subscription).addResult("getId", UUID.randomUUID());

        DateTime effectiveDate1 = new DateTime(2011, 2, 1, 0, 0, 0, 0);
        BillingEvent event1 = new DefaultBillingEvent(subscription, effectiveDate1, plan1, phase1, null,
<<<<<<< HEAD
                recurringPrice.getPrice(currency), currency, BillingPeriod.MONTHLY, 1, BillingModeType.IN_ADVANCE,
                "testEvent1", SubscriptionTransitionType.CREATE);
=======
                recurringPrice, BillingPeriod.MONTHLY, 1, BillingModeType.IN_ADVANCE,
                "testEvent1", 1L,  SubscriptionTransitionType.CREATE);
>>>>>>> f41e2799

        BillingEventSet events = new BillingEventSet();
        events.add(event1);

        Invoice invoice1 = generator.generateInvoice(accountId, events, invoiceList, targetDate, Currency.USD);
        assertEquals(invoice1.getBalance(), TEN);
        invoiceList.add(invoice1);

        // generate second invoice
        DefaultPrice price2 = new DefaultPrice(TWENTY, Currency.USD);
        MockInternationalPrice recurringPrice2 = new MockInternationalPrice(price2);
        MockPlanPhase phase2 = new MockPlanPhase(recurringPrice, null, BillingPeriod.MONTHLY, PhaseType.TRIAL);
        MockPlan plan2 = new MockPlan(phase2);

        DateTime effectiveDate2 = new DateTime(2011, 2, 15, 0, 0, 0, 0);
        BillingEvent event2 = new DefaultBillingEvent(subscription, effectiveDate2, plan2, phase2, null,
<<<<<<< HEAD
                recurringPrice2.getPrice(currency), currency, BillingPeriod.MONTHLY, 1, BillingModeType.IN_ADVANCE,
                "testEvent2", SubscriptionTransitionType.CREATE);
=======
                recurringPrice2, BillingPeriod.MONTHLY, 1, BillingModeType.IN_ADVANCE,
                "testEvent2", 1L, SubscriptionTransitionType.CREATE);
>>>>>>> f41e2799
        events.add(event2);

        // second invoice should be for one half (14/28 days) the difference between the rate plans
        // this is a temporary state, since it actually contains an adjusting item that properly belong to invoice 1
        Invoice invoice2 = generator.generateInvoice(accountId, events, invoiceList, targetDate, Currency.USD);
        assertEquals(invoice2.getBalance(), FIVE);
        invoiceList.add(invoice2);

        invoiceDao.create(invoice1);
        invoiceDao.create(invoice2);

        Invoice savedInvoice1 = invoiceDao.getById(invoice1.getId());
        assertEquals(savedInvoice1.getTotalAmount(), ZERO);

        Invoice savedInvoice2 = invoiceDao.getById(invoice2.getId());
        assertEquals(savedInvoice2.getTotalAmount(), FIFTEEN);
    }

    @Test
    public void testInvoiceForFreeTrial() throws InvoiceApiException, CatalogApiException {
        Currency currency = Currency.USD;
        DefaultPrice price = new DefaultPrice(BigDecimal.ZERO, Currency.USD);
        MockInternationalPrice recurringPrice = new MockInternationalPrice(price);
        MockPlanPhase phase = new MockPlanPhase(recurringPrice, null);
        MockPlan plan = new MockPlan(phase);

        Subscription subscription = BrainDeadProxyFactory.createBrainDeadProxyFor(Subscription.class);
        ((ZombieControl) subscription).addResult("getId", UUID.randomUUID());
        DateTime effectiveDate = buildDateTime(2011, 1, 1);

        BillingEvent event = new DefaultBillingEvent(subscription, effectiveDate, plan, phase, null,
<<<<<<< HEAD
                recurringPrice.getPrice(currency), currency, BillingPeriod.MONTHLY, 15, BillingModeType.IN_ADVANCE,
                "testEvent", SubscriptionTransitionType.CREATE);
=======
                recurringPrice, BillingPeriod.MONTHLY, 15, BillingModeType.IN_ADVANCE,
                "testEvent", 1L, SubscriptionTransitionType.CREATE);
>>>>>>> f41e2799
        BillingEventSet events = new BillingEventSet();
        events.add(event);

        DateTime targetDate = buildDateTime(2011, 1, 15);
        Invoice invoice = generator.generateInvoice(UUID.randomUUID(), events, null, targetDate, Currency.USD);

        // expect one pro-ration item and one full-period item
        assertEquals(invoice.getNumberOfItems(), 2);
        assertEquals(invoice.getTotalAmount().compareTo(ZERO), 0);
    }

    @Test
    public void testInvoiceForFreeTrialWithRecurringDiscount() throws InvoiceApiException, CatalogApiException {
        Currency currency = Currency.USD;

        DefaultPrice zeroPrice = new DefaultPrice(BigDecimal.ZERO, Currency.USD);
        MockInternationalPrice fixedPrice = new MockInternationalPrice(zeroPrice);
        MockPlanPhase phase1 = new MockPlanPhase(null, fixedPrice);

        BigDecimal cheapAmount = new BigDecimal("24.95");
        DefaultPrice cheapPrice = new DefaultPrice(cheapAmount, Currency.USD);
        MockInternationalPrice recurringPrice = new MockInternationalPrice(cheapPrice);
        MockPlanPhase phase2 = new MockPlanPhase(recurringPrice, null);

        MockPlan plan = new MockPlan();

        Subscription subscription = BrainDeadProxyFactory.createBrainDeadProxyFor(Subscription.class);
        ((ZombieControl) subscription).addResult("getId", UUID.randomUUID());
        DateTime effectiveDate1 = buildDateTime(2011, 1, 1);

<<<<<<< HEAD
        BillingEvent event1 = new DefaultBillingEvent(subscription, effectiveDate1, plan, phase1, fixedPrice.getPrice(currency),
                null, currency, BillingPeriod.MONTHLY, 1, BillingModeType.IN_ADVANCE,
                "testEvent1", SubscriptionTransitionType.CREATE);
=======
        BillingEvent event1 = new DefaultBillingEvent(subscription, effectiveDate1, plan, phase1, fixedPrice,
                null, BillingPeriod.MONTHLY, 1, BillingModeType.IN_ADVANCE,
                "testEvent1", 1L, SubscriptionTransitionType.CREATE);
>>>>>>> f41e2799
        BillingEventSet events = new BillingEventSet();
        events.add(event1);

        Invoice invoice1 = generator.generateInvoice(UUID.randomUUID(), events, null, effectiveDate1, Currency.USD);
        assertNotNull(invoice1);
        assertEquals(invoice1.getNumberOfItems(), 1);
        assertEquals(invoice1.getTotalAmount().compareTo(ZERO), 0);

        List<Invoice> invoiceList = new ArrayList<Invoice>();
        invoiceList.add(invoice1);

        DateTime effectiveDate2 = effectiveDate1.plusDays(30);
        BillingEvent event2 = new DefaultBillingEvent(subscription, effectiveDate2, plan, phase2, null,
<<<<<<< HEAD
                recurringPrice.getPrice(currency), currency, BillingPeriod.MONTHLY, 31, BillingModeType.IN_ADVANCE,
                "testEvent2", SubscriptionTransitionType.CHANGE);
=======
                recurringPrice, BillingPeriod.MONTHLY, 31, BillingModeType.IN_ADVANCE,
                "testEvent2", 1L, SubscriptionTransitionType.CHANGE);
>>>>>>> f41e2799
        events.add(event2);

        Invoice invoice2 = generator.generateInvoice(UUID.randomUUID(), events, invoiceList, effectiveDate2, Currency.USD);
        assertNotNull(invoice2);
        assertEquals(invoice2.getNumberOfItems(), 1);
        assertEquals(invoice2.getTotalAmount().compareTo(cheapAmount), 0);

        invoiceList.add(invoice2);

        DateTime effectiveDate3 = effectiveDate2.plusMonths(1);
        Invoice invoice3 = generator.generateInvoice(UUID.randomUUID(), events, invoiceList, effectiveDate3, Currency.USD);
        assertNotNull(invoice3);
        assertEquals(invoice3.getNumberOfItems(), 1);
        assertEquals(invoice3.getTotalAmount().compareTo(cheapAmount), 0);
    }

    @Test
    public void testInvoiceForEmptyEventSet() throws InvoiceApiException {
        BillingEventSet events = new BillingEventSet();
        Invoice invoice = generator.generateInvoice(UUID.randomUUID(), events, null, new DateTime(), Currency.USD);
        assertNull(invoice);
    }

    @Test
    public void testMixedModeInvoicePersistence() throws InvoiceApiException, CatalogApiException {
        Currency currency = Currency.USD;
        DefaultPrice zeroPrice = new DefaultPrice(BigDecimal.ZERO, Currency.USD);
        MockInternationalPrice fixedPrice = new MockInternationalPrice(zeroPrice);
        MockPlanPhase phase1 = new MockPlanPhase(null, fixedPrice);

        BigDecimal cheapAmount = new BigDecimal("24.95");
        DefaultPrice cheapPrice = new DefaultPrice(cheapAmount, Currency.USD);
        MockInternationalPrice recurringPrice = new MockInternationalPrice(cheapPrice);
        MockPlanPhase phase2 = new MockPlanPhase(recurringPrice, null);

        MockPlan plan = new MockPlan();

        Subscription subscription = BrainDeadProxyFactory.createBrainDeadProxyFor(Subscription.class);
        ((ZombieControl) subscription).addResult("getId", UUID.randomUUID());
        DateTime effectiveDate1 = buildDateTime(2011, 1, 1);

<<<<<<< HEAD
        BillingEvent event1 = new DefaultBillingEvent(subscription, effectiveDate1, plan, phase1,
                fixedPrice.getPrice(currency), null, currency,
                BillingPeriod.MONTHLY, 1, BillingModeType.IN_ADVANCE,
                "testEvent1", SubscriptionTransitionType.CREATE);
=======
        BillingEvent event1 = new DefaultBillingEvent(subscription, effectiveDate1, plan, phase1, fixedPrice,
                null, BillingPeriod.MONTHLY, 1, BillingModeType.IN_ADVANCE,
                "testEvent1", 1L, SubscriptionTransitionType.CREATE);
>>>>>>> f41e2799
        BillingEventSet events = new BillingEventSet();
        events.add(event1);

        DateTime effectiveDate2 = effectiveDate1.plusDays(30);
        BillingEvent event2 = new DefaultBillingEvent(subscription, effectiveDate2, plan, phase2, null,
<<<<<<< HEAD
                recurringPrice.getPrice(currency), currency, BillingPeriod.MONTHLY, 31, BillingModeType.IN_ADVANCE,
                "testEvent2", SubscriptionTransitionType.CHANGE);
=======
                recurringPrice, BillingPeriod.MONTHLY, 31, BillingModeType.IN_ADVANCE,
                "testEvent2", 1L, SubscriptionTransitionType.CHANGE);
>>>>>>> f41e2799
        events.add(event2);

        Invoice invoice = generator.generateInvoice(UUID.randomUUID(), events, null, effectiveDate2, Currency.USD);
        assertNotNull(invoice);
        assertEquals(invoice.getNumberOfItems(), 2);
        assertEquals(invoice.getTotalAmount().compareTo(cheapAmount), 0);

        invoiceDao.create(invoice);
        Invoice savedInvoice = invoiceDao.getById(invoice.getId());

        assertNotNull(savedInvoice);
        assertEquals(savedInvoice.getNumberOfItems(), 2);
        assertEquals(savedInvoice.getTotalAmount().compareTo(cheapAmount), 0);
    }

    @Test
    public void testInvoiceNumber() throws InvoiceApiException {
        Currency currency = Currency.USD;
        DateTime targetDate1 = DateTime.now().plusMonths(1);
        DateTime targetDate2 = DateTime.now().plusMonths(2);

        Subscription subscription = BrainDeadProxyFactory.createBrainDeadProxyFor(Subscription.class);
        ((ZombieControl) subscription).addResult("getId", UUID.randomUUID());

        Plan plan = BrainDeadProxyFactory.createBrainDeadProxyFor(Plan.class);
        ((ZombieControl) plan).addResult("getName", "plan");

        PlanPhase phase1 = BrainDeadProxyFactory.createBrainDeadProxyFor(PlanPhase.class);
        ((ZombieControl) phase1).addResult("getName", "plan-phase1");

        PlanPhase phase2 = BrainDeadProxyFactory.createBrainDeadProxyFor(PlanPhase.class);
        ((ZombieControl) phase2).addResult("getName", "plan-phase2");

        BillingEventSet events = new BillingEventSet();
        List<Invoice> invoices = new ArrayList<Invoice>();

        BillingEvent event1 = new DefaultBillingEvent(subscription, targetDate1, plan, phase1, null,
                                                      TEN, currency,
                                                      BillingPeriod.MONTHLY, 31, BillingModeType.IN_ADVANCE,
                                                      "testEvent1", SubscriptionTransitionType.CHANGE);
        events.add(event1);

        Invoice invoice1 = generator.generateInvoice(UUID.randomUUID(), events, invoices, targetDate1, Currency.USD);
        invoices.add(invoice1);
        invoiceDao.create(invoice1);
        invoice1 = invoiceDao.getById(invoice1.getId());
        assertNotNull(invoice1.getInvoiceNumber());

        BillingEvent event2 = new DefaultBillingEvent(subscription, targetDate1, plan, phase2, null,
                                                      TWENTY, currency,
                                                      BillingPeriod.MONTHLY, 31, BillingModeType.IN_ADVANCE,
                                                      "testEvent2", SubscriptionTransitionType.CHANGE);
        events.add(event2);
        Invoice invoice2 = generator.generateInvoice(UUID.randomUUID(), events, invoices, targetDate2, Currency.USD);
        invoiceDao.create(invoice2);
        invoice2 = invoiceDao.getById(invoice2.getId());
        assertNotNull(invoice2.getInvoiceNumber());
    }
}<|MERGE_RESOLUTION|>--- conflicted
+++ resolved
@@ -516,13 +516,8 @@
 
         DateTime effectiveDate1 = new DateTime(2011, 2, 1, 0, 0, 0, 0);
         BillingEvent event1 = new DefaultBillingEvent(subscription, effectiveDate1, plan1, phase1, null,
-<<<<<<< HEAD
                 recurringPrice.getPrice(currency), currency, BillingPeriod.MONTHLY, 1, BillingModeType.IN_ADVANCE,
-                "testEvent1", SubscriptionTransitionType.CREATE);
-=======
-                recurringPrice, BillingPeriod.MONTHLY, 1, BillingModeType.IN_ADVANCE,
-                "testEvent1", 1L,  SubscriptionTransitionType.CREATE);
->>>>>>> f41e2799
+                "testEvent1", 1L, SubscriptionTransitionType.CREATE);
 
         BillingEventSet events = new BillingEventSet();
         events.add(event1);
@@ -539,13 +534,8 @@
 
         DateTime effectiveDate2 = new DateTime(2011, 2, 15, 0, 0, 0, 0);
         BillingEvent event2 = new DefaultBillingEvent(subscription, effectiveDate2, plan2, phase2, null,
-<<<<<<< HEAD
                 recurringPrice2.getPrice(currency), currency, BillingPeriod.MONTHLY, 1, BillingModeType.IN_ADVANCE,
-                "testEvent2", SubscriptionTransitionType.CREATE);
-=======
-                recurringPrice2, BillingPeriod.MONTHLY, 1, BillingModeType.IN_ADVANCE,
-                "testEvent2", 1L, SubscriptionTransitionType.CREATE);
->>>>>>> f41e2799
+                "testEvent2", 2L, SubscriptionTransitionType.CREATE);
         events.add(event2);
 
         // second invoice should be for one half (14/28 days) the difference between the rate plans
@@ -577,13 +567,8 @@
         DateTime effectiveDate = buildDateTime(2011, 1, 1);
 
         BillingEvent event = new DefaultBillingEvent(subscription, effectiveDate, plan, phase, null,
-<<<<<<< HEAD
                 recurringPrice.getPrice(currency), currency, BillingPeriod.MONTHLY, 15, BillingModeType.IN_ADVANCE,
-                "testEvent", SubscriptionTransitionType.CREATE);
-=======
-                recurringPrice, BillingPeriod.MONTHLY, 15, BillingModeType.IN_ADVANCE,
                 "testEvent", 1L, SubscriptionTransitionType.CREATE);
->>>>>>> f41e2799
         BillingEventSet events = new BillingEventSet();
         events.add(event);
 
@@ -614,15 +599,9 @@
         ((ZombieControl) subscription).addResult("getId", UUID.randomUUID());
         DateTime effectiveDate1 = buildDateTime(2011, 1, 1);
 
-<<<<<<< HEAD
         BillingEvent event1 = new DefaultBillingEvent(subscription, effectiveDate1, plan, phase1, fixedPrice.getPrice(currency),
                 null, currency, BillingPeriod.MONTHLY, 1, BillingModeType.IN_ADVANCE,
-                "testEvent1", SubscriptionTransitionType.CREATE);
-=======
-        BillingEvent event1 = new DefaultBillingEvent(subscription, effectiveDate1, plan, phase1, fixedPrice,
-                null, BillingPeriod.MONTHLY, 1, BillingModeType.IN_ADVANCE,
                 "testEvent1", 1L, SubscriptionTransitionType.CREATE);
->>>>>>> f41e2799
         BillingEventSet events = new BillingEventSet();
         events.add(event1);
 
@@ -636,13 +615,8 @@
 
         DateTime effectiveDate2 = effectiveDate1.plusDays(30);
         BillingEvent event2 = new DefaultBillingEvent(subscription, effectiveDate2, plan, phase2, null,
-<<<<<<< HEAD
                 recurringPrice.getPrice(currency), currency, BillingPeriod.MONTHLY, 31, BillingModeType.IN_ADVANCE,
-                "testEvent2", SubscriptionTransitionType.CHANGE);
-=======
-                recurringPrice, BillingPeriod.MONTHLY, 31, BillingModeType.IN_ADVANCE,
-                "testEvent2", 1L, SubscriptionTransitionType.CHANGE);
->>>>>>> f41e2799
+                "testEvent2", 2L, SubscriptionTransitionType.CHANGE);
         events.add(event2);
 
         Invoice invoice2 = generator.generateInvoice(UUID.randomUUID(), events, invoiceList, effectiveDate2, Currency.USD);
@@ -684,28 +658,17 @@
         ((ZombieControl) subscription).addResult("getId", UUID.randomUUID());
         DateTime effectiveDate1 = buildDateTime(2011, 1, 1);
 
-<<<<<<< HEAD
         BillingEvent event1 = new DefaultBillingEvent(subscription, effectiveDate1, plan, phase1,
                 fixedPrice.getPrice(currency), null, currency,
                 BillingPeriod.MONTHLY, 1, BillingModeType.IN_ADVANCE,
-                "testEvent1", SubscriptionTransitionType.CREATE);
-=======
-        BillingEvent event1 = new DefaultBillingEvent(subscription, effectiveDate1, plan, phase1, fixedPrice,
-                null, BillingPeriod.MONTHLY, 1, BillingModeType.IN_ADVANCE,
                 "testEvent1", 1L, SubscriptionTransitionType.CREATE);
->>>>>>> f41e2799
         BillingEventSet events = new BillingEventSet();
         events.add(event1);
 
         DateTime effectiveDate2 = effectiveDate1.plusDays(30);
         BillingEvent event2 = new DefaultBillingEvent(subscription, effectiveDate2, plan, phase2, null,
-<<<<<<< HEAD
                 recurringPrice.getPrice(currency), currency, BillingPeriod.MONTHLY, 31, BillingModeType.IN_ADVANCE,
-                "testEvent2", SubscriptionTransitionType.CHANGE);
-=======
-                recurringPrice, BillingPeriod.MONTHLY, 31, BillingModeType.IN_ADVANCE,
-                "testEvent2", 1L, SubscriptionTransitionType.CHANGE);
->>>>>>> f41e2799
+                "testEvent2", 2L, SubscriptionTransitionType.CHANGE);
         events.add(event2);
 
         Invoice invoice = generator.generateInvoice(UUID.randomUUID(), events, null, effectiveDate2, Currency.USD);
@@ -745,7 +708,7 @@
         BillingEvent event1 = new DefaultBillingEvent(subscription, targetDate1, plan, phase1, null,
                                                       TEN, currency,
                                                       BillingPeriod.MONTHLY, 31, BillingModeType.IN_ADVANCE,
-                                                      "testEvent1", SubscriptionTransitionType.CHANGE);
+                                                      "testEvent1", 1L, SubscriptionTransitionType.CHANGE);
         events.add(event1);
 
         Invoice invoice1 = generator.generateInvoice(UUID.randomUUID(), events, invoices, targetDate1, Currency.USD);
@@ -757,7 +720,7 @@
         BillingEvent event2 = new DefaultBillingEvent(subscription, targetDate1, plan, phase2, null,
                                                       TWENTY, currency,
                                                       BillingPeriod.MONTHLY, 31, BillingModeType.IN_ADVANCE,
-                                                      "testEvent2", SubscriptionTransitionType.CHANGE);
+                                                      "testEvent2", 2L, SubscriptionTransitionType.CHANGE);
         events.add(event2);
         Invoice invoice2 = generator.generateInvoice(UUID.randomUUID(), events, invoices, targetDate2, Currency.USD);
         invoiceDao.create(invoice2);
