--- conflicted
+++ resolved
@@ -47,13 +47,6 @@
 import com.ning.billing.dbi.MysqlTestingHelper;
 import com.ning.billing.entitlement.api.user.EntitlementUserApi;
 import com.ning.billing.entitlement.api.user.Subscription;
-<<<<<<< HEAD
-import com.ning.billing.entitlement.engine.dao.EntitlementDao;
-import com.ning.billing.entitlement.engine.dao.AuditedEntitlementDao;
-import com.ning.billing.entitlement.engine.dao.RepairEntitlementDao;
-import com.ning.billing.entitlement.glue.EntitlementModule;
-=======
->>>>>>> 60922566
 import com.ning.billing.invoice.InvoiceDispatcher;
 import com.ning.billing.invoice.InvoiceListener;
 import com.ning.billing.invoice.glue.InvoiceModuleWithMocks;
@@ -138,23 +131,6 @@
                     bind(IDBI.class).toInstance(dbi);
                 }
                 
-<<<<<<< HEAD
-                bind(TagDao.class).to(AuditedTagDao.class).asEagerSingleton();
-                bind(EntitlementDao.class).to(AuditedEntitlementDao.class).asEagerSingleton();
-                bind(EntitlementDao.class).annotatedWith(Names.named(EntitlementModule.REPAIR_NAMED)).to(RepairEntitlementDao.class);
-                bind(RepairEntitlementLifecycleDao.class).annotatedWith(Names.named(EntitlementModule.REPAIR_NAMED)).to(RepairEntitlementDao.class);
-                bind(RepairEntitlementDao.class).asEagerSingleton();
-                bind(CustomFieldDao.class).to(AuditedCustomFieldDao.class).asEagerSingleton();
-                bind(GlobalLocker.class).to(MySqlGlobalLocker.class).asEagerSingleton();
-                bind(InvoiceGenerator.class).to(DefaultInvoiceGenerator.class).asEagerSingleton();
-                bind(InvoiceDao.class).to(DefaultInvoiceDao.class).asEagerSingleton();
-                bind(NextBillingDatePoster.class).to(DefaultNextBillingDatePoster.class).asEagerSingleton();
-                bind(SubscriptionApiService.class).annotatedWith(Names.named(EntitlementModule.REPAIR_NAMED)).to(RepairSubscriptionApiService.class).asEagerSingleton();
-                bind(SubscriptionApiService.class).to(DefaultSubscriptionApiService.class).asEagerSingleton();
-                bind(SubscriptionFactory.class).annotatedWith(Names.named(EntitlementModule.REPAIR_NAMED)).to(RepairSubscriptionFactory.class).asEagerSingleton();
-                bind(SubscriptionFactory.class).to(DefaultSubscriptionFactory.class).asEagerSingleton();
-=======
->>>>>>> 60922566
             
             }
         });
