group InvoiceDao;

invoiceFetchFields(prefix) ::= <<
    <prefix>invoice_number,
    <prefix>id,
    <prefix>account_id,
    <prefix>invoice_date,
    <prefix>target_date,
    <prefix>currency,
<<<<<<< HEAD
  	<prefix>migrated
=======
  	<prefix>migrated,
    <prefix>created_by,
    <prefix>created_date
>>>>>>> 067c9d4b
>>

invoiceSetFields(prefix) ::= <<
    <prefix>id,
    <prefix>account_id,
    <prefix>invoice_date,
    <prefix>target_date,
    <prefix>currency,
<<<<<<< HEAD
    <prefix>migrated
=======
    <prefix>migrated,
    <prefix>created_by,
    <prefix>created_date
>>>>>>> 067c9d4b
>>

get() ::= <<
  SELECT <invoiceFetchFields()>
  FROM invoices
  ORDER BY target_date ASC;
>>

getInvoicesByAccount() ::= <<
  SELECT <invoiceFetchFields()>
  FROM invoices
  WHERE account_id = :accountId AND migrated = 'FALSE'
  ORDER BY target_date ASC;
>>

getAllInvoicesByAccount() ::= <<
  SELECT <invoiceFetchFields()>
  FROM invoices
  WHERE account_id = :accountId
  ORDER BY target_date ASC;
>>

getInvoicesByAccountAfterDate() ::= <<
  SELECT <invoiceFetchFields()>
  FROM invoices
  WHERE account_id = :accountId AND target_date >= :fromDate AND migrated = 'FALSE'
  ORDER BY target_date ASC;
>>

getInvoicesBySubscription() ::= <<
  SELECT <invoiceFetchFields("i.")>
  FROM invoices i
  LEFT JOIN recurring_invoice_items rii ON i.id = rii.invoice_id
  WHERE rii.subscription_id = :subscriptionId  AND migrated = 'FALSE'
  GROUP BY <invoiceFetchFields("i.")>;
>>

getById() ::= <<
  SELECT <invoiceFetchFields()>
  FROM invoices
  WHERE id = :id;
>>

getAccountBalance() ::= <<
  SELECT SUM(iis.amount_invoiced) AS amount_invoiced,
         SUM(ips.total_paid) AS amount_paid
  FROM invoices i
  LEFT JOIN invoice_payment_summary ips ON i.id = ips.invoice_id
  LEFT JOIN invoice_item_summary iis ON i.id = iis.invoice_id
  WHERE i.account_id = :accountId
  GROUP BY i.account_id;
>>

create() ::= <<
  INSERT INTO invoices(<invoiceSetFields()>)
<<<<<<< HEAD
  VALUES (:id, :accountId, :invoiceDate, :targetDate, :currency, :migrated);
=======
  VALUES (:id, :accountId, :invoiceDate, :targetDate, :currency, :migrated, :userName, :createdDate);
>>>>>>> 067c9d4b
>>

getInvoiceIdByPaymentAttemptId() ::= <<
  SELECT i.id
    FROM invoices i, invoice_payments ip
   WHERE ip.invoice_id = i.id
     AND ip.payment_attempt_id = :paymentAttemptId
>>

getUnpaidInvoicesByAccountId() ::= <<
  SELECT <invoiceFetchFields("i.")>
  FROM invoices i
  LEFT JOIN invoice_payment_summary ips ON i.id = ips.invoice_id
  LEFT JOIN invoice_item_summary iis ON i.id = iis.invoice_id
  WHERE i.account_id = :accountId AND NOT (i.target_date > :upToDate) AND migrated = 'FALSE'
  GROUP BY i.id, i.account_id, i.invoice_date, i.target_date, i.currency
  HAVING (SUM(iis.amount_invoiced) > SUM(ips.total_paid)) OR (SUM(ips.total_paid) IS NULL)
  ORDER BY i.target_date ASC;
>>

test() ::= <<
  SELECT 1
  FROM invoices;
>>
;<|MERGE_RESOLUTION|>--- conflicted
+++ resolved
@@ -7,13 +7,9 @@
     <prefix>invoice_date,
     <prefix>target_date,
     <prefix>currency,
-<<<<<<< HEAD
-  	<prefix>migrated
-=======
   	<prefix>migrated,
     <prefix>created_by,
     <prefix>created_date
->>>>>>> 067c9d4b
 >>
 
 invoiceSetFields(prefix) ::= <<
@@ -22,13 +18,9 @@
     <prefix>invoice_date,
     <prefix>target_date,
     <prefix>currency,
-<<<<<<< HEAD
-    <prefix>migrated
-=======
     <prefix>migrated,
     <prefix>created_by,
     <prefix>created_date
->>>>>>> 067c9d4b
 >>
 
 get() ::= <<
@@ -84,11 +76,7 @@
 
 create() ::= <<
   INSERT INTO invoices(<invoiceSetFields()>)
-<<<<<<< HEAD
-  VALUES (:id, :accountId, :invoiceDate, :targetDate, :currency, :migrated);
-=======
   VALUES (:id, :accountId, :invoiceDate, :targetDate, :currency, :migrated, :userName, :createdDate);
->>>>>>> 067c9d4b
 >>
 
 getInvoiceIdByPaymentAttemptId() ::= <<
