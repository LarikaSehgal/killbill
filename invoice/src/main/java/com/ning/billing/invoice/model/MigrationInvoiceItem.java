--- conflicted
+++ resolved
@@ -25,17 +25,9 @@
 import com.ning.billing.catalog.api.MigrationPlan;
 
 public class MigrationInvoiceItem extends FixedPriceInvoiceItem {
-    private final static UUID MIGRATION_SUBSCRIPTION_ID = UUID.fromString("ed25f954-3aa2-4422-943b-c3037ad7257c"); 
-    private final static UUID MIGRATION_BUNDLE_ID = UUID.fromString("ed25f954-3aa2-4422-943b-c3037ad7257d"); // Going away anyway
 
-<<<<<<< HEAD
-	public MigrationInvoiceItem(UUID invoiceId, DateTime startDate, BigDecimal amount, Currency currency, Clock clock) {
-		super(invoiceId, MIGRATION_SUBSCRIPTION_ID, MIGRATION_BUNDLE_ID, MigrationPlan.MIGRATION_PLAN_NAME, MigrationPlan.MIGRATION_PLAN_PHASE_NAME, startDate, startDate,
-				amount, currency, clock.getUTCNow());
-=======
 	public MigrationInvoiceItem(UUID invoiceId, UUID accountId, DateTime startDate, BigDecimal amount, Currency currency) {
-		super(invoiceId, accountId, MIGRATION_SUBSCRIPTION_ID, MigrationPlan.MIGRATION_PLAN_NAME, MigrationPlan.MIGRATION_PLAN_PHASE_NAME,
+		super(invoiceId, accountId, null, null, MigrationPlan.MIGRATION_PLAN_NAME, MigrationPlan.MIGRATION_PLAN_PHASE_NAME,
               startDate, startDate, amount, currency);
->>>>>>> f7bf18e4
 	}
 }