/*
 * Copyright 2010-2011 Ning, Inc.
 *
 * Ning licenses this file to you under the Apache License, version 2.0
 * (the "License"); you may not use this file except in compliance with the
 * License.  You may obtain a copy of the License at:
 *
 *    http://www.apache.org/licenses/LICENSE-2.0
 *
 * Unless required by applicable law or agreed to in writing, software
 * distributed under the License is distributed on an "AS IS" BASIS, WITHOUT
 * WARRANTIES OR CONDITIONS OF ANY KIND, either express or implied.  See the
 * License for the specific language governing permissions and limitations
 * under the License.
 */

package com.ning.billing.invoice.model;

import javax.annotation.Nullable;
import java.math.BigDecimal;
import java.util.UUID;

import org.joda.time.DateTime;

import com.ning.billing.catalog.api.Currency;
import com.ning.billing.invoice.api.InvoiceItem;
import com.ning.billing.invoice.api.InvoiceItemType;
import com.ning.billing.util.entity.EntityBase;

public abstract class InvoiceItemBase extends EntityBase implements InvoiceItem {

    /* Common to all items */
    protected final UUID invoiceId;
    protected final UUID accountId;
    protected final DateTime startDate;
    protected final DateTime endDate;
    protected final BigDecimal amount;
    protected final Currency currency;
<<<<<<< HEAD

    /* Fixed and recurring specific */
    protected final UUID subscriptionId;
    protected final UUID bundleId;
    protected final String planName;
    protected final String phaseName;

    /* Recurring specific STEPH */
    protected final BigDecimal rate;
    protected final UUID reversedItemId;


    public InvoiceItemBase(final UUID invoiceId, final UUID accountId, final UUID bundleId, final UUID subscriptionId, final String planName, final String phaseName,
            final DateTime startDate, final DateTime endDate, final BigDecimal amount, final Currency currency) {
       this(invoiceId, accountId, bundleId, subscriptionId, planName, phaseName, startDate, endDate, amount, null, currency, null);

    }
=======
>>>>>>> 6c8a9add

    /* Fixed and recurring specific */
    protected final UUID subscriptionId;
    protected final UUID bundleId;
    protected final String planName;
    protected final String phaseName;

    /* Recurring specific */
    protected final BigDecimal rate;

    /* RepairAdjInvoiceItem */
   protected final UUID linkedItemId;


    @Override
    public String toString() {
        return getInvoiceItemType() + ": [startDate=" + startDate + ", endDate="
                + endDate + ", amount=" + amount + ", currency=" + currency
                + ", invoiceId=" + invoiceId
                + ", subscriptionId=" + subscriptionId + ", planName="
                + planName + ", phaseName=" + phaseName + ", rate=" + rate
                + ", linkedItemId=" + linkedItemId + "]";
    }

    /*
     * CTOR without ID; called from generator when creating invoice item
     */
    // No rate and no reversing item
    public InvoiceItemBase(final UUID invoiceId, final UUID accountId, final UUID bundleId, final UUID subscriptionId, final String planName, final String phaseName,
            final DateTime startDate, final DateTime endDate, final BigDecimal amount, final Currency currency) {
       this(invoiceId, accountId, bundleId, subscriptionId, planName, phaseName, startDate, endDate, amount, null, currency);

    }

    // With rate but no reversing item
    public InvoiceItemBase(final UUID invoiceId, final UUID accountId, final UUID bundleId, final UUID subscriptionId, final String planName, final String phaseName,
<<<<<<< HEAD
            final DateTime startDate, final DateTime endDate, final BigDecimal amount, final BigDecimal rate, final Currency currency, final UUID reversedItemId) {
        this(UUID.randomUUID(), invoiceId, accountId, bundleId, subscriptionId, planName, phaseName,
                startDate, endDate, amount, rate, currency, reversedItemId);
=======
            final DateTime startDate, final DateTime endDate, final BigDecimal amount, final BigDecimal rate, final Currency currency) {
        this(UUID.randomUUID(), invoiceId, accountId, bundleId, subscriptionId, planName, phaseName,
                startDate, endDate, amount, rate, currency, null);
>>>>>>> 6c8a9add
    }

    // With  reversing item, no rate
    public InvoiceItemBase(final UUID invoiceId, final UUID accountId, final UUID bundleId, final UUID subscriptionId, final String planName, final String phaseName,
            final DateTime startDate, final DateTime endDate, final BigDecimal amount, final Currency currency, final UUID reversedItemId) {
        this(UUID.randomUUID(), invoiceId, accountId, bundleId, subscriptionId, planName, phaseName,
                startDate, endDate, amount, null, currency, reversedItemId);
    }



    /*
     * CTORs with ID; called from DAO when rehydrating
     */
    // No rate and no reversing item
    public InvoiceItemBase(final UUID id, final UUID invoiceId, final UUID accountId, @Nullable final UUID bundleId,
            @Nullable final UUID subscriptionId, @Nullable final String planName, @Nullable final String phaseName,
            final DateTime startDate, final DateTime endDate, final BigDecimal amount, final Currency currency) {
        this(id, invoiceId, accountId, bundleId, subscriptionId, planName, phaseName, startDate, endDate, amount, null, currency, null);
    }

    // With rate but no reversing item
    public InvoiceItemBase(final UUID id, final UUID invoiceId, final UUID accountId, @Nullable final UUID bundleId,
            @Nullable final UUID subscriptionId, @Nullable final String planName, @Nullable final String phaseName,
            final DateTime startDate, final DateTime endDate, final BigDecimal amount, final BigDecimal rate, final Currency currency) {
        this(id, invoiceId, accountId, bundleId, subscriptionId, planName, phaseName, startDate, endDate, amount, rate, currency, null);
    }

    // With  reversing item, no rate
    public InvoiceItemBase(final UUID id, final UUID invoiceId, final UUID accountId, @Nullable final UUID bundleId,
            @Nullable final UUID subscriptionId, @Nullable final String planName, @Nullable final String phaseName,
<<<<<<< HEAD
            final DateTime startDate, final DateTime endDate, final BigDecimal amount, final Currency currency) {
        this(subscriptionId, invoiceId, accountId, bundleId, subscriptionId, planName, phaseName, startDate, endDate, amount, null, currency, null);
    }

    public InvoiceItemBase(final UUID id, final UUID invoiceId, final UUID accountId, @Nullable final UUID bundleId,
=======
            final DateTime startDate, final DateTime endDate, final BigDecimal amount, final Currency currency, final UUID reversedItemId) {
        this(id, invoiceId, accountId, bundleId, subscriptionId, planName, phaseName, startDate, endDate, amount, null, currency, reversedItemId);
    }


    private InvoiceItemBase(final UUID id, final UUID invoiceId, final UUID accountId, @Nullable final UUID bundleId,
>>>>>>> 6c8a9add
            @Nullable final UUID subscriptionId, @Nullable final String planName, @Nullable final String phaseName,
            final DateTime startDate, final DateTime endDate, final BigDecimal amount, final BigDecimal rate, final Currency currency,
            UUID reversedItemId) {
        super(id);
        this.invoiceId = invoiceId;
        this.accountId = accountId;
        this.subscriptionId = subscriptionId;
        this.bundleId = bundleId;
        this.planName = planName;
        this.phaseName = phaseName;
        this.startDate = startDate;
        this.endDate = endDate;
        this.amount = amount;
        this.currency = currency;
        this.rate = rate;
<<<<<<< HEAD
        this.reversedItemId = reversedItemId;
=======
        this.linkedItemId = reversedItemId;
>>>>>>> 6c8a9add
    }

    @Override
    public UUID getInvoiceId() {
        return invoiceId;
    }

    @Override
    public UUID getBundleId() {
        return bundleId;
    }

    @Override
    public UUID getAccountId() {
        return accountId;
    }

    @Override
    public UUID getSubscriptionId() {
        return subscriptionId;
    }

    @Override
    public String getPlanName() {
        return planName;
    }

    @Override
    public String getPhaseName() {
        return phaseName;
    }

    @Override
    public BigDecimal getAmount() {
        return amount;
    }

    @Override
    public DateTime getStartDate() {
        return startDate;
    }

    @Override
    public DateTime getEndDate() {
        return endDate;
    }

    @Override
    public Currency getCurrency() {
        return currency;
    }

    @Override
<<<<<<< HEAD
    public abstract InvoiceItemType getInvoiceItemType();
=======
    public BigDecimal getRate() {
        return rate;
    }
>>>>>>> 6c8a9add

    @Override
    public UUID getLinkedItemId() {
        return linkedItemId;
    }

    @Override
    public abstract InvoiceItemType getInvoiceItemType();

    @Override
    public abstract String getDescription();

    @Override
    public abstract int compareTo(InvoiceItem invoiceItem);

}<|MERGE_RESOLUTION|>--- conflicted
+++ resolved
@@ -36,26 +36,6 @@
     protected final DateTime endDate;
     protected final BigDecimal amount;
     protected final Currency currency;
-<<<<<<< HEAD
-
-    /* Fixed and recurring specific */
-    protected final UUID subscriptionId;
-    protected final UUID bundleId;
-    protected final String planName;
-    protected final String phaseName;
-
-    /* Recurring specific STEPH */
-    protected final BigDecimal rate;
-    protected final UUID reversedItemId;
-
-
-    public InvoiceItemBase(final UUID invoiceId, final UUID accountId, final UUID bundleId, final UUID subscriptionId, final String planName, final String phaseName,
-            final DateTime startDate, final DateTime endDate, final BigDecimal amount, final Currency currency) {
-       this(invoiceId, accountId, bundleId, subscriptionId, planName, phaseName, startDate, endDate, amount, null, currency, null);
-
-    }
-=======
->>>>>>> 6c8a9add
 
     /* Fixed and recurring specific */
     protected final UUID subscriptionId;
@@ -92,15 +72,9 @@
 
     // With rate but no reversing item
     public InvoiceItemBase(final UUID invoiceId, final UUID accountId, final UUID bundleId, final UUID subscriptionId, final String planName, final String phaseName,
-<<<<<<< HEAD
-            final DateTime startDate, final DateTime endDate, final BigDecimal amount, final BigDecimal rate, final Currency currency, final UUID reversedItemId) {
-        this(UUID.randomUUID(), invoiceId, accountId, bundleId, subscriptionId, planName, phaseName,
-                startDate, endDate, amount, rate, currency, reversedItemId);
-=======
             final DateTime startDate, final DateTime endDate, final BigDecimal amount, final BigDecimal rate, final Currency currency) {
         this(UUID.randomUUID(), invoiceId, accountId, bundleId, subscriptionId, planName, phaseName,
                 startDate, endDate, amount, rate, currency, null);
->>>>>>> 6c8a9add
     }
 
     // With  reversing item, no rate
@@ -132,20 +106,12 @@
     // With  reversing item, no rate
     public InvoiceItemBase(final UUID id, final UUID invoiceId, final UUID accountId, @Nullable final UUID bundleId,
             @Nullable final UUID subscriptionId, @Nullable final String planName, @Nullable final String phaseName,
-<<<<<<< HEAD
-            final DateTime startDate, final DateTime endDate, final BigDecimal amount, final Currency currency) {
-        this(subscriptionId, invoiceId, accountId, bundleId, subscriptionId, planName, phaseName, startDate, endDate, amount, null, currency, null);
-    }
-
-    public InvoiceItemBase(final UUID id, final UUID invoiceId, final UUID accountId, @Nullable final UUID bundleId,
-=======
             final DateTime startDate, final DateTime endDate, final BigDecimal amount, final Currency currency, final UUID reversedItemId) {
         this(id, invoiceId, accountId, bundleId, subscriptionId, planName, phaseName, startDate, endDate, amount, null, currency, reversedItemId);
     }
 
 
     private InvoiceItemBase(final UUID id, final UUID invoiceId, final UUID accountId, @Nullable final UUID bundleId,
->>>>>>> 6c8a9add
             @Nullable final UUID subscriptionId, @Nullable final String planName, @Nullable final String phaseName,
             final DateTime startDate, final DateTime endDate, final BigDecimal amount, final BigDecimal rate, final Currency currency,
             UUID reversedItemId) {
@@ -161,11 +127,7 @@
         this.amount = amount;
         this.currency = currency;
         this.rate = rate;
-<<<<<<< HEAD
-        this.reversedItemId = reversedItemId;
-=======
         this.linkedItemId = reversedItemId;
->>>>>>> 6c8a9add
     }
 
     @Override
@@ -219,13 +181,9 @@
     }
 
     @Override
-<<<<<<< HEAD
-    public abstract InvoiceItemType getInvoiceItemType();
-=======
     public BigDecimal getRate() {
         return rate;
     }
->>>>>>> 6c8a9add
 
     @Override
     public UUID getLinkedItemId() {
