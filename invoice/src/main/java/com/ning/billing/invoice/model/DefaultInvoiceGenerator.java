--- conflicted
+++ resolved
@@ -16,42 +16,29 @@
 
 package com.ning.billing.invoice.model;
 
-<<<<<<< HEAD
-=======
+
+import java.math.BigDecimal;
+import java.util.ArrayList;
+import java.util.Collections;
+import java.util.List;
+import java.util.UUID;
+
+import org.joda.time.DateTime;
+import org.joda.time.format.ISODateTimeFormat;
+import org.slf4j.Logger;
+import org.slf4j.LoggerFactory;
+
 import com.ning.billing.catalog.api.BillingPeriod;
+import com.ning.billing.catalog.api.CatalogApiException;
 import com.ning.billing.catalog.api.Currency;
 import com.ning.billing.entitlement.api.billing.BillingEvent;
 import com.ning.billing.entitlement.api.billing.BillingModeType;
 import com.ning.billing.invoice.api.BillingEventSet;
 import com.ning.billing.invoice.api.Invoice;
 import com.ning.billing.invoice.api.InvoiceItem;
-import org.joda.time.DateTime;
-
->>>>>>> b27ff7ff
-import java.math.BigDecimal;
-import java.util.ArrayList;
-import java.util.Collections;
-import java.util.List;
-import java.util.UUID;
-
-<<<<<<< HEAD
-import org.joda.time.DateTime;
-import org.joda.time.format.ISODateTimeFormat;
-import org.slf4j.Logger;
-import org.slf4j.LoggerFactory;
-
-import com.ning.billing.catalog.api.BillingPeriod;
-import com.ning.billing.catalog.api.CatalogApiException;
-import com.ning.billing.catalog.api.Currency;
-import com.ning.billing.entitlement.api.billing.BillingEvent;
-import com.ning.billing.entitlement.api.billing.BillingMode;
-import com.ning.billing.invoice.api.BillingEventSet;
-
-public class DefaultInvoiceGenerator implements IInvoiceGenerator {
+
+public class DefaultInvoiceGenerator implements InvoiceGenerator {
     private static final Logger log = LoggerFactory.getLogger(DefaultInvoiceGenerator.class); 
-=======
-public class DefaultInvoiceGenerator implements InvoiceGenerator {
->>>>>>> b27ff7ff
     @Override
     public Invoice generateInvoice(final UUID accountId, final BillingEventSet events, final InvoiceItemList existingItems, final DateTime targetDate, final Currency targetCurrency) {
         if (events == null) {return new DefaultInvoice(accountId, targetDate, targetCurrency);}
@@ -132,15 +119,15 @@
     }
 
     private void processEvent(UUID invoiceId, BillingEvent event, List<InvoiceItem> items, DateTime targetDate, Currency targetCurrency) {
-<<<<<<< HEAD
-        try {
-            BigDecimal rate = event.getRecurringPrice(targetCurrency);
-            BigDecimal invoiceItemAmount = calculateInvoiceItemAmount(event, targetDate, rate);
-            IBillingMode billingMode = getBillingMode(event.getBillingMode());
-            DateTime billThroughDate = billingMode.calculateEffectiveEndDate(event.getEffectiveDate(), targetDate, event.getBillCycleDay(), event.getBillingPeriod());
-
-            addInvoiceItem(invoiceId, items, event, billThroughDate, invoiceItemAmount, rate, targetCurrency);
-        } catch (CatalogApiException e) {
+    	try {
+    		//TODO: Jeff getPrice() -> getRecurringPrice()
+    		BigDecimal rate = event.getRecurringPrice(targetCurrency);
+    		BigDecimal invoiceItemAmount = calculateInvoiceItemAmount(event, targetDate, rate);
+    		BillingMode billingMode = getBillingMode(event.getBillingMode());
+    		DateTime billThroughDate = billingMode.calculateEffectiveEndDate(event.getEffectiveDate(), targetDate, event.getBillCycleDay(), event.getBillingPeriod());
+
+    		addInvoiceItem(invoiceId, items, event, billThroughDate, invoiceItemAmount, rate, targetCurrency);
+    	} catch (CatalogApiException e) {
             log.error(String.format("Encountered a catalog error processing invoice %s for billing event on date %s", 
                     invoiceId.toString(), 
                     ISODateTimeFormat.basicDateTime().print(event.getEffectiveDate())), e);
@@ -148,35 +135,19 @@
     }
 
     private void processEvents(UUID invoiceId, BillingEvent firstEvent, BillingEvent secondEvent, List<InvoiceItem> items, DateTime targetDate, Currency targetCurrency) {
-        try {
-            BigDecimal rate = firstEvent.getRecurringPrice(targetCurrency);
-            BigDecimal invoiceItemAmount = calculateInvoiceItemAmount(firstEvent, secondEvent, targetDate, rate);
-            IBillingMode billingMode = getBillingMode(firstEvent.getBillingMode());
-            DateTime billThroughDate = billingMode.calculateEffectiveEndDate(firstEvent.getEffectiveDate(), secondEvent.getEffectiveDate(), targetDate, firstEvent.getBillCycleDay(), firstEvent.getBillingPeriod());
-
-            addInvoiceItem(invoiceId, items, firstEvent, billThroughDate, invoiceItemAmount, rate, targetCurrency);
-        } catch (CatalogApiException e) {
-            log.error(String.format("Encountered a catalog error processing invoice %s for billing event on date %s", 
+    	//TODO: Jeff getPrice() -> getRecurringPrice()
+    	try {
+    		BigDecimal rate = firstEvent.getRecurringPrice(targetCurrency);
+    		BigDecimal invoiceItemAmount = calculateInvoiceItemAmount(firstEvent, secondEvent, targetDate, rate);
+    		BillingMode billingMode = getBillingMode(firstEvent.getBillingMode());
+    		DateTime billThroughDate = billingMode.calculateEffectiveEndDate(firstEvent.getEffectiveDate(), secondEvent.getEffectiveDate(), targetDate, firstEvent.getBillCycleDay(), firstEvent.getBillingPeriod());
+
+    		addInvoiceItem(invoiceId, items, firstEvent, billThroughDate, invoiceItemAmount, rate, targetCurrency);
+    	} catch (CatalogApiException e) {
+    		log.error(String.format("Encountered a catalog error processing invoice %s for billing event on date %s", 
                     invoiceId.toString(), 
                     ISODateTimeFormat.basicDateTime().print(firstEvent.getEffectiveDate())), e);
         }
-=======
-        BigDecimal rate = event.getPrice(targetCurrency);
-        BigDecimal invoiceItemAmount = calculateInvoiceItemAmount(event, targetDate, rate);
-        BillingMode billingMode = getBillingMode(event.getBillingMode());
-        DateTime billThroughDate = billingMode.calculateEffectiveEndDate(event.getEffectiveDate(), targetDate, event.getBillCycleDay(), event.getBillingPeriod());
-
-        addInvoiceItem(invoiceId, items, event, billThroughDate, invoiceItemAmount, rate, targetCurrency);
-    }
-
-    private void processEvents(UUID invoiceId, BillingEvent firstEvent, BillingEvent secondEvent, List<InvoiceItem> items, DateTime targetDate, Currency targetCurrency) {
-        BigDecimal rate = firstEvent.getPrice(targetCurrency);
-        BigDecimal invoiceItemAmount = calculateInvoiceItemAmount(firstEvent, secondEvent, targetDate, rate);
-        BillingMode billingMode = getBillingMode(firstEvent.getBillingMode());
-        DateTime billThroughDate = billingMode.calculateEffectiveEndDate(firstEvent.getEffectiveDate(), secondEvent.getEffectiveDate(), targetDate, firstEvent.getBillCycleDay(), firstEvent.getBillingPeriod());
-
-        addInvoiceItem(invoiceId, items, firstEvent, billThroughDate, invoiceItemAmount, rate, targetCurrency);
->>>>>>> b27ff7ff
     }
 
     private void addInvoiceItem(UUID invoiceId, List<InvoiceItem> items, BillingEvent event, DateTime billThroughDate, BigDecimal amount, BigDecimal rate, Currency currency) {
