/*
 * Copyright 2010-2011 Ning, Inc.
 *
 * Ning licenses this file to you under the Apache License, version 2.0
 * (the "License"); you may not use this file except in compliance with the
 * License.  You may obtain a copy of the License at:
 *
 *    http://www.apache.org/licenses/LICENSE-2.0
 *
 * Unless required by applicable law or agreed to in writing, software
 * distributed under the License is distributed on an "AS IS" BASIS, WITHOUT
 * WARRANTIES OR CONDITIONS OF ANY KIND, either express or implied.  See the
 * License for the specific language governing permissions and limitations
 * under the License.
 */

package com.ning.billing.invoice.dao;

import com.ning.billing.catalog.api.Currency;
import com.ning.billing.invoice.api.Invoice;
import com.ning.billing.invoice.model.DefaultInvoice;
import com.ning.billing.util.UuidMapper;
import com.ning.billing.util.entity.EntityDao;
import org.joda.time.DateTime;
import org.skife.jdbi.v2.SQLStatement;
import org.skife.jdbi.v2.StatementContext;
import org.skife.jdbi.v2.sqlobject.Bind;
import org.skife.jdbi.v2.sqlobject.Binder;
import org.skife.jdbi.v2.sqlobject.BinderFactory;
import org.skife.jdbi.v2.sqlobject.BindingAnnotation;
import org.skife.jdbi.v2.sqlobject.SqlQuery;
import org.skife.jdbi.v2.sqlobject.SqlUpdate;
import org.skife.jdbi.v2.sqlobject.customizers.RegisterMapper;
import org.skife.jdbi.v2.sqlobject.mixins.CloseMe;
import org.skife.jdbi.v2.sqlobject.mixins.Transactional;
import org.skife.jdbi.v2.sqlobject.mixins.Transmogrifier;
import org.skife.jdbi.v2.sqlobject.stringtemplate.ExternalizedSqlViaStringTemplate3;
import org.skife.jdbi.v2.tweak.ResultSetMapper;

import java.lang.annotation.Annotation;
import java.lang.annotation.ElementType;
import java.lang.annotation.Retention;
import java.lang.annotation.RetentionPolicy;
import java.lang.annotation.Target;
import java.math.BigDecimal;
import java.sql.ResultSet;
import java.sql.SQLException;
import java.util.Date;
import java.util.List;
import java.util.UUID;

@ExternalizedSqlViaStringTemplate3()
@RegisterMapper(InvoiceSqlDao.InvoiceMapper.class)
public interface InvoiceSqlDao extends EntityDao<Invoice>, Transactional<InvoiceSqlDao>, Transmogrifier, CloseMe {
    @Override
    @SqlUpdate
    void create(@InvoiceBinder Invoice invoice);

    @Override
    @SqlUpdate
    void update(@InvoiceBinder Invoice invoice);

    @SqlQuery
    List<Invoice> getInvoicesByAccount(@Bind("accountId") final String accountId);

    @SqlQuery
    List<Invoice> getInvoicesByAccountAfterDate(@Bind("accountId") final String accountId,
                                                @Bind("fromDate") final Date fromDate);

    @SqlQuery
    List<Invoice> getInvoicesBySubscription(@Bind("subscriptionId") final String subscriptionId);

    @SqlQuery
    @RegisterMapper(UuidMapper.class)
    UUID getInvoiceIdByPaymentAttemptId(@Bind("paymentAttemptId") final String paymentAttemptId);

    @SqlQuery
    @RegisterMapper(UuidMapper.class)
    List<UUID> getInvoicesForPayment(@Bind("targetDate") final Date targetDate,
                                    @Bind("numberOfDays") final int numberOfDays);
    
    @SqlQuery
<<<<<<< HEAD
    @RegisterMapper(BalanceMapper.class)
    BigDecimal getAccountBalance(@Bind("accountId") final String accountId);
=======
    InvoicePayment getInvoicePayment(@Bind("paymentAttemptId") UUID paymentAttemptId);

    @SqlUpdate
    void notifyOfPaymentAttempt(@Bind(binder = InvoicePaymentBinder.class) InvoicePayment invoicePayment);
    
    @SqlQuery
    @RegisterMapper(BalanceMapper.class)
    BigDecimal getAccountBalance(@Bind("accountId") final String accountId);

    public static class BalanceMapper implements ResultSetMapper<BigDecimal> {
        @Override
        public BigDecimal map(final int index, final ResultSet result, final StatementContext context) throws SQLException {
            BigDecimal amount_invoiced = result.getBigDecimal("amount_invoiced");
            BigDecimal amount_paid = result.getBigDecimal("amount_paid");

            if (amount_invoiced == null) {
                amount_invoiced = BigDecimal.ZERO;
            }

            if (amount_paid == null) {
                amount_paid = BigDecimal.ZERO;
            }

            return amount_invoiced.subtract(amount_paid);
        };
    }
>>>>>>> e3892f03

    @SqlQuery
    List<Invoice> getUnpaidInvoicesByAccountId(@Bind("accountId") final String accountId,
                                               @Bind("upToDate") final Date upToDate);
    
    @BindingAnnotation(InvoiceBinder.InvoiceBinderFactory.class)
    @Retention(RetentionPolicy.RUNTIME)
    @Target({ElementType.PARAMETER})
    public @interface InvoiceBinder {
        public static class InvoiceBinderFactory implements BinderFactory {
            @Override
            public Binder<InvoiceBinder, Invoice> build(Annotation annotation) {
                return new Binder<InvoiceBinder, Invoice>() {
                    @Override
                    public void bind(@SuppressWarnings("rawtypes") SQLStatement q, InvoiceBinder bind, Invoice invoice) {
                        q.bind("id", invoice.getId().toString());
                        q.bind("accountId", invoice.getAccountId().toString());
                        q.bind("invoiceDate", invoice.getInvoiceDate().toDate());
                        q.bind("targetDate", invoice.getTargetDate().toDate());
                        q.bind("amountPaid", invoice.getAmountPaid());
                        q.bind("amountOutstanding", invoice.getBalance());
                        DateTime last_payment_date = invoice.getLastPaymentAttempt();
                        q.bind("lastPaymentAttempt", last_payment_date == null ? null : last_payment_date.toDate());
                        q.bind("currency", invoice.getCurrency().toString());
                    }
                };
            }
        }
    }

    public static class InvoiceMapper implements ResultSetMapper<Invoice> {
        @Override
        public Invoice map(int index, ResultSet result, StatementContext context) throws SQLException {
            UUID id = UUID.fromString(result.getString("id"));
            UUID accountId = UUID.fromString(result.getString("account_id"));
            DateTime invoiceDate = new DateTime(result.getTimestamp("invoice_date"));
            DateTime targetDate = new DateTime(result.getTimestamp("target_date"));
            Currency currency = Currency.valueOf(result.getString("currency"));

            return new DefaultInvoice(id, accountId, invoiceDate, targetDate, currency);
        }
    }
      
    public static class BalanceMapper implements ResultSetMapper<BigDecimal> {
        @Override
        public BigDecimal map(final int index, final ResultSet result, final StatementContext context) throws SQLException {
            BigDecimal amount_invoiced = result.getBigDecimal("amount_invoiced");
            BigDecimal amount_paid = result.getBigDecimal("amount_paid");

            if (amount_invoiced == null) {
                amount_invoiced = BigDecimal.ZERO;
            }

            if (amount_paid == null) {
                amount_paid = BigDecimal.ZERO;
            }

            return amount_invoiced.subtract(amount_paid);
        }
    }


}
<|MERGE_RESOLUTION|>--- conflicted
+++ resolved
@@ -80,37 +80,8 @@
                                     @Bind("numberOfDays") final int numberOfDays);
     
     @SqlQuery
-<<<<<<< HEAD
     @RegisterMapper(BalanceMapper.class)
     BigDecimal getAccountBalance(@Bind("accountId") final String accountId);
-=======
-    InvoicePayment getInvoicePayment(@Bind("paymentAttemptId") UUID paymentAttemptId);
-
-    @SqlUpdate
-    void notifyOfPaymentAttempt(@Bind(binder = InvoicePaymentBinder.class) InvoicePayment invoicePayment);
-    
-    @SqlQuery
-    @RegisterMapper(BalanceMapper.class)
-    BigDecimal getAccountBalance(@Bind("accountId") final String accountId);
-
-    public static class BalanceMapper implements ResultSetMapper<BigDecimal> {
-        @Override
-        public BigDecimal map(final int index, final ResultSet result, final StatementContext context) throws SQLException {
-            BigDecimal amount_invoiced = result.getBigDecimal("amount_invoiced");
-            BigDecimal amount_paid = result.getBigDecimal("amount_paid");
-
-            if (amount_invoiced == null) {
-                amount_invoiced = BigDecimal.ZERO;
-            }
-
-            if (amount_paid == null) {
-                amount_paid = BigDecimal.ZERO;
-            }
-
-            return amount_invoiced.subtract(amount_paid);
-        };
-    }
->>>>>>> e3892f03
 
     @SqlQuery
     List<Invoice> getUnpaidInvoicesByAccountId(@Bind("accountId") final String accountId,
