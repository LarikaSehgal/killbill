/*
 * Copyright 2010-2011 Ning, Inc.
 *
 * Ning licenses this file to you under the Apache License, version 2.0
 * (the "License"); you may not use this file except in compliance with the
 * License.  You may obtain a copy of the License at:
 *
 *    http://www.apache.org/licenses/LICENSE-2.0
 *
 * Unless required by applicable law or agreed to in writing, software
 * distributed under the License is distributed on an "AS IS" BASIS, WITHOUT
 * WARRANTIES OR CONDITIONS OF ANY KIND, either express or implied.  See the
 * License for the specific language governing permissions and limitations
 * under the License.
 */

package com.ning.billing.invoice.dao;

<<<<<<< HEAD
import com.ning.billing.catalog.api.Currency;
import com.ning.billing.invoice.api.Invoice;
import com.ning.billing.invoice.api.InvoiceItem;
import org.joda.time.DateTime;

import java.math.BigDecimal;
import java.util.List;
import java.util.UUID;
=======
import java.util.Date;
import java.util.List;
import java.util.UUID;

import com.ning.billing.invoice.api.Invoice;
import com.ning.billing.payment.api.InvoicePayment;
>>>>>>> a48ce79c

public interface InvoiceDao {
    void create(Invoice invoice);

    Invoice getById(final UUID id);

    List<Invoice> get();

    List<Invoice> getInvoicesByAccount(final UUID accountId);

    List<Invoice> getInvoicesByAccount(final UUID accountId, final DateTime fromDate);

    List<InvoiceItem> getInvoiceItemsByAccount(final UUID accountId);

    List<Invoice> getInvoicesBySubscription(final UUID subscriptionId);

    List<UUID> getInvoicesForPayment(final DateTime targetDate,
                                     final int numberOfDays);

<<<<<<< HEAD
    BigDecimal getAccountBalance(final UUID accountId);

    void notifySuccessfulPayment(final UUID invoiceId,
                                 final BigDecimal paymentAmount,
                                 final Currency currency,
                                 final UUID paymentId,
                                 final DateTime paymentDate);

    void notifyFailedPayment(final UUID invoiceId,
                             final UUID paymentId,
                             final DateTime paymentAttemptDate);

    List<Invoice> getUnpaidInvoicesByAccountId(final UUID accountId, final DateTime upToDate);
=======
    String getInvoiceIdByPaymentAttemptId(UUID paymentAttemptId);
>>>>>>> a48ce79c

    void test();

    InvoicePayment getInvoicePayment(UUID paymentAttemptId);

    void notifyOfPaymentAttempt(InvoicePayment invoicePayment);

}<|MERGE_RESOLUTION|>--- conflicted
+++ resolved
@@ -16,23 +16,14 @@
 
 package com.ning.billing.invoice.dao;
 
-<<<<<<< HEAD
-import com.ning.billing.catalog.api.Currency;
 import com.ning.billing.invoice.api.Invoice;
 import com.ning.billing.invoice.api.InvoiceItem;
+import com.ning.billing.invoice.api.InvoicePayment;
 import org.joda.time.DateTime;
 
 import java.math.BigDecimal;
 import java.util.List;
 import java.util.UUID;
-=======
-import java.util.Date;
-import java.util.List;
-import java.util.UUID;
-
-import com.ning.billing.invoice.api.Invoice;
-import com.ning.billing.payment.api.InvoicePayment;
->>>>>>> a48ce79c
 
 public interface InvoiceDao {
     void create(Invoice invoice);
@@ -52,28 +43,15 @@
     List<UUID> getInvoicesForPayment(final DateTime targetDate,
                                      final int numberOfDays);
 
-<<<<<<< HEAD
+    UUID getInvoiceIdByPaymentAttemptId(final UUID paymentAttemptId);
+
+    InvoicePayment getInvoicePayment(final UUID paymentAttemptId);
+
+    void notifyOfPaymentAttempt(final InvoicePayment invoicePayment);
+
     BigDecimal getAccountBalance(final UUID accountId);
 
-    void notifySuccessfulPayment(final UUID invoiceId,
-                                 final BigDecimal paymentAmount,
-                                 final Currency currency,
-                                 final UUID paymentId,
-                                 final DateTime paymentDate);
-
-    void notifyFailedPayment(final UUID invoiceId,
-                             final UUID paymentId,
-                             final DateTime paymentAttemptDate);
-
     List<Invoice> getUnpaidInvoicesByAccountId(final UUID accountId, final DateTime upToDate);
-=======
-    String getInvoiceIdByPaymentAttemptId(UUID paymentAttemptId);
->>>>>>> a48ce79c
 
     void test();
-
-    InvoicePayment getInvoicePayment(UUID paymentAttemptId);
-
-    void notifyOfPaymentAttempt(InvoicePayment invoicePayment);
-
 }