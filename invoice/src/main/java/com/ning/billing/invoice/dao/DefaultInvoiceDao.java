--- conflicted
+++ resolved
@@ -370,11 +370,6 @@
             }
         });
     }
-
-<<<<<<< HEAD
-
-=======
->>>>>>> 44905e04
     @Override
     public InvoicePaymentModelDao postChargeback(final UUID invoicePaymentId, final BigDecimal amount, final InternalCallContext context) throws InvoiceApiException {
         return transactionalSqlDao.execute(InvoiceApiException.class, new EntitySqlDaoTransactionWrapper<InvoicePaymentModelDao>() {
