/*
 * Copyright 2010-2011 Ning, Inc.
 *
 * Ning licenses this file to you under the Apache License, version 2.0
 * (the "License"); you may not use this file except in compliance with the
 * License.  You may obtain a copy of the License at:
 *
 *    http://www.apache.org/licenses/LICENSE-2.0
 *
 * Unless required by applicable law or agreed to in writing, software
 * distributed under the License is distributed on an "AS IS" BASIS, WITHOUT
 * WARRANTIES OR CONDITIONS OF ANY KIND, either express or implied.  See the
 * License for the specific language governing permissions and limitations
 * under the License.
 */

package com.ning.billing.invoice.dao;

import java.math.BigDecimal;
import java.util.ArrayList;
import java.util.Collection;
import java.util.List;
import java.util.UUID;

import org.joda.time.DateTime;
import org.skife.jdbi.v2.IDBI;
import org.skife.jdbi.v2.Transaction;
import org.skife.jdbi.v2.TransactionStatus;

import com.google.common.base.Predicate;
import com.google.common.collect.Collections2;
import com.google.inject.Inject;
import com.ning.billing.ErrorCode;
import com.ning.billing.catalog.api.Currency;
import com.ning.billing.invoice.api.Invoice;
import com.ning.billing.invoice.api.InvoiceApiException;
import com.ning.billing.invoice.api.InvoiceItem;
import com.ning.billing.invoice.api.InvoiceItemType;
import com.ning.billing.invoice.api.InvoicePayment;
import com.ning.billing.invoice.api.InvoicePayment.InvoicePaymentType;
import com.ning.billing.invoice.model.CreditAdjInvoiceItem;
import com.ning.billing.invoice.model.CreditBalanceAdjInvoiceItem;
import com.ning.billing.invoice.model.DefaultInvoice;
import com.ning.billing.invoice.model.DefaultInvoicePayment;
import com.ning.billing.invoice.model.RecurringInvoiceItem;
import com.ning.billing.invoice.model.RefundAdjInvoiceItem;
import com.ning.billing.invoice.notification.NextBillingDatePoster;
import com.ning.billing.util.ChangeType;
import com.ning.billing.util.api.TagApiException;
import com.ning.billing.util.api.TagUserApi;
import com.ning.billing.util.callcontext.CallContext;
import com.ning.billing.util.dao.EntityAudit;
import com.ning.billing.util.dao.ObjectType;
import com.ning.billing.util.dao.TableName;
import com.ning.billing.util.tag.ControlTagType;

public class DefaultInvoiceDao implements InvoiceDao {
    private final InvoiceSqlDao invoiceSqlDao;
    private final InvoicePaymentSqlDao invoicePaymentSqlDao;
    private final TagUserApi tagUserApi;
    private final NextBillingDatePoster nextBillingDatePoster;
    private final InvoiceItemSqlDao invoiceItemSqlDao;

    @Inject
    public DefaultInvoiceDao(final IDBI dbi,
                             final NextBillingDatePoster nextBillingDatePoster,
                             final TagUserApi tagUserApi) {
        this.invoiceSqlDao = dbi.onDemand(InvoiceSqlDao.class);
        this.invoicePaymentSqlDao = dbi.onDemand(InvoicePaymentSqlDao.class);
        this.invoiceItemSqlDao = dbi.onDemand(InvoiceItemSqlDao.class);
        this.nextBillingDatePoster = nextBillingDatePoster;
        this.tagUserApi = tagUserApi;
    }

    @Override
    public List<Invoice> getInvoicesByAccount(final UUID accountId) {
        return invoiceSqlDao.inTransaction(new Transaction<List<Invoice>, InvoiceSqlDao>() {
            @Override
            public List<Invoice> inTransaction(final InvoiceSqlDao invoiceDao, final TransactionStatus status) throws Exception {
                final List<Invoice> invoices = invoiceDao.getInvoicesByAccount(accountId.toString());
                populateChildren(invoices, invoiceDao);
                return invoices;
            }
        });
    }

    @Override
    public List<Invoice> getAllInvoicesByAccount(final UUID accountId) {
        return invoiceSqlDao.inTransaction(new Transaction<List<Invoice>, InvoiceSqlDao>() {
            @Override
            public List<Invoice> inTransaction(final InvoiceSqlDao invoiceDao, final TransactionStatus status) throws Exception {
                return getAllInvoicesByAccountFromTransaction(accountId, invoiceDao);
            }
        });
    }

    @Override
    public List<Invoice> getInvoicesByAccount(final UUID accountId, final DateTime fromDate) {
        return invoiceSqlDao.inTransaction(new Transaction<List<Invoice>, InvoiceSqlDao>() {
            @Override
            public List<Invoice> inTransaction(final InvoiceSqlDao invoiceDao, final TransactionStatus status) throws Exception {
                final List<Invoice> invoices = invoiceDao.getInvoicesByAccountAfterDate(accountId.toString(), fromDate.toDate());

                populateChildren(invoices, invoiceDao);

                return invoices;
            }
        });
    }

    @Override
    public List<Invoice> get() {
        return invoiceSqlDao.inTransaction(new Transaction<List<Invoice>, InvoiceSqlDao>() {
            @Override
            public List<Invoice> inTransaction(final InvoiceSqlDao invoiceDao, final TransactionStatus status) throws Exception {
                final List<Invoice> invoices = invoiceDao.get();

                populateChildren(invoices, invoiceDao);

                return invoices;
            }
        });
    }

    @Override
    public Invoice getById(final UUID invoiceId) {
        return invoiceSqlDao.inTransaction(new Transaction<Invoice, InvoiceSqlDao>() {
            @Override
            public Invoice inTransaction(final InvoiceSqlDao invoiceDao, final TransactionStatus status) throws Exception {
                final Invoice invoice = invoiceDao.getById(invoiceId.toString());

                if (invoice != null) {
                    populateChildren(invoice, invoiceDao);
                }

                return invoice;
            }
        });
    }

    @Override
    public void create(final Invoice invoice, final int billCycleDay, final CallContext context) {
        invoiceSqlDao.inTransaction(new Transaction<Void, InvoiceSqlDao>() {
            @Override
            public Void inTransaction(final InvoiceSqlDao transactional, final TransactionStatus status) throws Exception {
                final Invoice currentInvoice = transactional.getById(invoice.getId().toString());
                if (currentInvoice == null) {
                    final List<EntityAudit> audits = new ArrayList<EntityAudit>();

                    transactional.create(invoice, context);
                    final Long recordId = transactional.getRecordId(invoice.getId().toString());
                    audits.add(new EntityAudit(TableName.INVOICES, recordId, ChangeType.INSERT));

                    List<Long> recordIdList;

                    final List<InvoiceItem> invoiceItems = invoice.getInvoiceItems();
                    final InvoiceItemSqlDao transInvoiceItemSqlDao = transactional.become(InvoiceItemSqlDao.class);
                    transInvoiceItemSqlDao.batchCreateFromTransaction(invoiceItems, context);
                    recordIdList = transInvoiceItemSqlDao.getRecordIds(invoice.getId().toString());
                    audits.addAll(createAudits(TableName.INVOICE_ITEMS, recordIdList));

                    final List<InvoiceItem> recurringInvoiceItems = invoice.getInvoiceItems(RecurringInvoiceItem.class);

<<<<<<< HEAD
                    notifyOfFutureBillingEvents(transactional, invoice.getAccountId(), recurringInvoiceItems);
=======
                    notifyOfFutureBillingEvents(transactional, invoice, recurringInvoiceItems, billCycleDay);
>>>>>>> 849d51b5

                    final List<InvoicePayment> invoicePayments = invoice.getPayments();
                    final InvoicePaymentSqlDao invoicePaymentSqlDao = transactional.become(InvoicePaymentSqlDao.class);
                    invoicePaymentSqlDao.batchCreateFromTransaction(invoicePayments, context);
                    recordIdList = invoicePaymentSqlDao.getRecordIds(invoice.getId().toString());
                    audits.addAll(createAudits(TableName.INVOICE_PAYMENTS, recordIdList));

                    transactional.insertAuditFromTransaction(audits, context);
                }
                return null;
            }
        });
    }

    private List<EntityAudit> createAudits(final TableName tableName, final List<Long> recordIdList) {
        final List<EntityAudit> entityAuditList = new ArrayList<EntityAudit>();
        for (final Long recordId : recordIdList) {
            entityAuditList.add(new EntityAudit(tableName, recordId, ChangeType.INSERT));
        }

        return entityAuditList;
    }

    @Override
    public List<Invoice> getInvoicesBySubscription(final UUID subscriptionId) {
        return invoiceSqlDao.inTransaction(new Transaction<List<Invoice>, InvoiceSqlDao>() {
            @Override
            public List<Invoice> inTransaction(final InvoiceSqlDao invoiceDao, final TransactionStatus status) throws Exception {
                final List<Invoice> invoices = invoiceDao.getInvoicesBySubscription(subscriptionId.toString());

                populateChildren(invoices, invoiceDao);

                return invoices;
            }
        });
    }

    @Override
    public BigDecimal getAccountBalance(final UUID accountId) {

        return invoiceSqlDao.inTransaction(new Transaction<BigDecimal, InvoiceSqlDao>() {
            @Override
            public BigDecimal inTransaction(final InvoiceSqlDao transactional, final TransactionStatus status) throws Exception {
                BigDecimal cba = BigDecimal.ZERO;

                BigDecimal accountBalance = BigDecimal.ZERO;
                final List<Invoice> invoices = getAllInvoicesByAccountFromTransaction(accountId, transactional);
                for (final Invoice cur : invoices) {
                    accountBalance = accountBalance.add(cur.getBalance());
                    cba = cba.add(cur.getCBAAmount());
                }
                return accountBalance.subtract(cba);
            }
        });
    }

    @Override
    public BigDecimal getAccountCBA(final UUID accountId) {
        return invoiceSqlDao.inTransaction(new Transaction<BigDecimal, InvoiceSqlDao>() {
            @Override
            public BigDecimal inTransaction(final InvoiceSqlDao transactional, final TransactionStatus status) throws Exception {
                return getAccountCBAFromTransaction(accountId, transactional);
            }
        });
    }

    @Override
    public void notifyOfPayment(final InvoicePayment invoicePayment, final CallContext context) {
        invoicePaymentSqlDao.inTransaction(new Transaction<Void, InvoicePaymentSqlDao>() {
            @Override
            public Void inTransaction(final InvoicePaymentSqlDao transactional, final TransactionStatus status) throws Exception {
                transactional.notifyOfPayment(invoicePayment, context);

                final String invoicePaymentId = invoicePayment.getId().toString();
                final Long recordId = transactional.getRecordId(invoicePaymentId);
                final EntityAudit audit = new EntityAudit(TableName.INVOICE_PAYMENTS, recordId, ChangeType.INSERT);
                transactional.insertAuditFromTransaction(audit, context);

                return null;
            }
        });
    }

    @Override
    public List<Invoice> getUnpaidInvoicesByAccountId(final UUID accountId, final DateTime upToDate) {
        return invoiceSqlDao.inTransaction(new Transaction<List<Invoice>, InvoiceSqlDao>() {
            @Override
            public List<Invoice> inTransaction(final InvoiceSqlDao invoiceDao, final TransactionStatus status) throws Exception {

                final List<Invoice> invoices = getAllInvoicesByAccountFromTransaction(accountId, invoiceDao);
                final Collection<Invoice> unpaidInvoices = Collections2.filter(invoices, new Predicate<Invoice>() {
                    @Override
                    public boolean apply(final Invoice in) {
                        return (in.getBalance().compareTo(BigDecimal.ZERO) >= 1) && !in.getTargetDate().isAfter(upToDate);
                    }
                });
                return new ArrayList<Invoice>(unpaidInvoices);
            }
        });
    }

    @Override
    public UUID getInvoiceIdByPaymentId(final UUID paymentId) {
        return invoiceSqlDao.getInvoiceIdByPaymentId(paymentId.toString());
    }

    @Override
    public InvoicePayment getInvoicePayment(final UUID paymentId) {
        return invoicePaymentSqlDao.getInvoicePayment(paymentId.toString());
    }

    @Override
    public void setWrittenOff(final UUID invoiceId, final CallContext context) throws TagApiException {
        tagUserApi.addTag(invoiceId, ObjectType.INVOICE, ControlTagType.WRITTEN_OFF.toTagDefinition(), context);
    }

    @Override
    public void removeWrittenOff(final UUID invoiceId, final CallContext context) throws TagApiException {
        tagUserApi.removeTag(invoiceId, ObjectType.INVOICE, ControlTagType.WRITTEN_OFF.toTagDefinition(), context);
    }

    @Override
    public InvoicePayment createRefund(final UUID paymentId, final BigDecimal amount, final boolean isInvoiceAdjusted, final UUID paymentCookieId, final CallContext context)
            throws InvoiceApiException {
        return invoicePaymentSqlDao.inTransaction(new Transaction<InvoicePayment, InvoicePaymentSqlDao>() {
            @Override
            public InvoicePayment inTransaction(final InvoicePaymentSqlDao transactional, final TransactionStatus status) throws Exception {

                final InvoicePayment payment = transactional.getByPaymentId(paymentId.toString());
                if (payment == null) {
                    throw new InvoiceApiException(ErrorCode.INVOICE_PAYMENT_BY_ATTEMPT_NOT_FOUND, paymentId);
                }
                final BigDecimal maxRefundAmount = payment.getAmount() == null ? BigDecimal.ZERO : payment.getAmount();
                final BigDecimal requestedAmount = amount == null ? maxRefundAmount : amount;
                if (requestedAmount.compareTo(BigDecimal.ZERO) >= 0) {
                    throw new InvoiceApiException(ErrorCode.REFUND_AMOUNT_IS_POSITIVE);
                }

                // Now that we checked signs, let's work with positive numbers, this makes things simpler
                final BigDecimal requestedPositiveAmount = requestedAmount.negate();
                if (requestedPositiveAmount.compareTo(maxRefundAmount) > 0) {
                    throw new InvoiceApiException(ErrorCode.REFUND_AMOUNT_TOO_HIGH, requestedPositiveAmount, maxRefundAmount);
                }

                // Before we go further, check if that refund already got inserted
                final InvoicePayment existingRefund = transactional.getPaymentsForCookieId(paymentCookieId.toString());
                if (existingRefund != null) {
                    return existingRefund;
                }

                final InvoicePayment refund = new DefaultInvoicePayment(UUID.randomUUID(), InvoicePaymentType.REFUND, paymentId,
                                                                        payment.getInvoiceId(), context.getCreatedDate(), requestedPositiveAmount.negate(),
                                                                        payment.getCurrency(), paymentCookieId, payment.getId());
                transactional.create(refund, context);

                // Retrieve invoice after the Refund
                final InvoiceSqlDao transInvoiceDao = transactional.become(InvoiceSqlDao.class);
                final Invoice invoice = transInvoiceDao.getById(payment.getInvoiceId().toString());
                if (invoice != null) {
                    populateChildren(invoice, transInvoiceDao);
                } else {
                    throw new IllegalStateException("Invoice shouldn't be null for payment " + payment.getId());
                }

                final BigDecimal invoiceBalanceAfterRefund = invoice.getBalance();
                final InvoiceItemSqlDao transInvoiceItemDao = transInvoiceDao.become(InvoiceItemSqlDao.class);

                // If we have an existing CBA > 0, we need to adjust it
                //final BigDecimal cbaAmountAfterRefund = invoice.getCBAAmount();
                final BigDecimal accountCbaAvailable = getAccountCBAFromTransaction(invoice.getAccountId(), transInvoiceDao);
                BigDecimal cbaAdjAmount = BigDecimal.ZERO;
                if (accountCbaAvailable.compareTo(BigDecimal.ZERO) > 0) {
                    cbaAdjAmount = (requestedPositiveAmount.compareTo(accountCbaAvailable) > 0) ? accountCbaAvailable.negate() : requestedPositiveAmount.negate();
                    final InvoiceItem cbaAdjItem = new CreditBalanceAdjInvoiceItem(invoice.getId(), invoice.getAccountId(), context.getCreatedDate(), cbaAdjAmount, invoice.getCurrency());
                    transInvoiceItemDao.create(cbaAdjItem, context);
                }
                final BigDecimal requestedPositiveAmountAfterCbaAdj = requestedPositiveAmount.add(cbaAdjAmount);

                if (isInvoiceAdjusted) {
                    final BigDecimal maxBalanceToAdjust = (invoiceBalanceAfterRefund.compareTo(BigDecimal.ZERO) <= 0) ? BigDecimal.ZERO : invoiceBalanceAfterRefund;
                    final BigDecimal requestedPositiveAmountToAdjust = requestedPositiveAmountAfterCbaAdj.compareTo(maxBalanceToAdjust) > 0 ? maxBalanceToAdjust : requestedPositiveAmountAfterCbaAdj;
                    if (requestedPositiveAmountToAdjust.compareTo(BigDecimal.ZERO) > 0) {
                        final InvoiceItem adjItem = new RefundAdjInvoiceItem(invoice.getId(), invoice.getAccountId(), context.getCreatedDate(), requestedPositiveAmountToAdjust.negate(), invoice.getCurrency());
                        transInvoiceItemDao.create(adjItem, context);
                    }
                }
                return refund;
            }
        });
    }

    @Override
    public InvoicePayment postChargeback(final UUID invoicePaymentId, final BigDecimal amount, final CallContext context) throws InvoiceApiException {

        return invoicePaymentSqlDao.inTransaction(new Transaction<InvoicePayment, InvoicePaymentSqlDao>() {
            @Override
            public InvoicePayment inTransaction(final InvoicePaymentSqlDao transactional, final TransactionStatus status) throws Exception {
                final BigDecimal maxChargedBackAmount = getRemainingAmountPaidFromTransaction(invoicePaymentId, transactional);
                final BigDecimal requestedChargedBackAmout = (amount == null) ? maxChargedBackAmount : amount;
                if (requestedChargedBackAmout.compareTo(BigDecimal.ZERO) <= 0) {
                    throw new InvoiceApiException(ErrorCode.CHARGE_BACK_AMOUNT_IS_NEGATIVE);
                }
                if (requestedChargedBackAmout.compareTo(maxChargedBackAmount) > 0) {
                    throw new InvoiceApiException(ErrorCode.CHARGE_BACK_AMOUNT_TOO_HIGH, requestedChargedBackAmout, maxChargedBackAmount);
                }

                final InvoicePayment payment = invoicePaymentSqlDao.getById(invoicePaymentId.toString());
                if (payment == null) {
                    throw new InvoiceApiException(ErrorCode.INVOICE_PAYMENT_NOT_FOUND, invoicePaymentId.toString());
                } else {
                    final InvoicePayment chargeBack = new DefaultInvoicePayment(UUID.randomUUID(), InvoicePaymentType.CHARGED_BACK, null,
                                                                                payment.getInvoiceId(), context.getCreatedDate(), requestedChargedBackAmout.negate(), payment.getCurrency(), null, payment.getId());
                    invoicePaymentSqlDao.create(chargeBack, context);
                    return chargeBack;
                }
            }
        });
    }

    @Override
    public BigDecimal getRemainingAmountPaid(final UUID invoicePaymentId) {
        return getRemainingAmountPaidFromTransaction(invoicePaymentId, invoicePaymentSqlDao);
    }

    @Override
    public UUID getAccountIdFromInvoicePaymentId(final UUID invoicePaymentId) throws InvoiceApiException {
        final UUID accountId = invoicePaymentSqlDao.getAccountIdFromInvoicePaymentId(invoicePaymentId.toString());
        if (accountId == null) {
            throw new InvoiceApiException(ErrorCode.CHARGE_BACK_COULD_NOT_FIND_ACCOUNT_ID, invoicePaymentId);
        } else {
            return accountId;
        }
    }

    @Override
    public List<InvoicePayment> getChargebacksByAccountId(final UUID accountId) {
        return invoicePaymentSqlDao.getChargeBacksByAccountId(accountId.toString());
    }

    @Override
    public List<InvoicePayment> getChargebacksByPaymentId(final UUID paymentId) {
        return invoicePaymentSqlDao.getChargebacksByPaymentId(paymentId.toString());
    }

    @Override
    public InvoicePayment getChargebackById(final UUID chargebackId) throws InvoiceApiException {
        final InvoicePayment chargeback = invoicePaymentSqlDao.getById(chargebackId.toString());
        if (chargeback == null) {
            throw new InvoiceApiException(ErrorCode.CHARGE_BACK_DOES_NOT_EXIST, chargebackId);
        } else {
            return chargeback;
        }
    }

    @Override
    public InvoiceItem getCreditById(final UUID creditId) throws InvoiceApiException {
        return invoiceItemSqlDao.getById(creditId.toString());
    }

    @Override
    public InvoiceItem insertCredit(final UUID accountId, final UUID invoiceId, final BigDecimal amount,
                                    final DateTime effectiveDate, final Currency currency,
                                    final CallContext context) {

        return invoiceSqlDao.inTransaction(new Transaction<InvoiceItem, InvoiceSqlDao>() {
            @Override
            public InvoiceItem inTransaction(final InvoiceSqlDao transactional, final TransactionStatus status) throws Exception {
                UUID invoiceIdForRefund = invoiceId;
                if (invoiceIdForRefund == null) {
                    final Invoice invoiceForRefund = new DefaultInvoice(accountId, effectiveDate, effectiveDate, currency);
                    transactional.create(invoiceForRefund, context);
                    invoiceIdForRefund = invoiceForRefund.getId();
                }

                final InvoiceItem credit = new CreditAdjInvoiceItem(invoiceIdForRefund, accountId, effectiveDate, amount, currency);
                final InvoiceItemSqlDao transInvoiceItemDao = transactional.become(InvoiceItemSqlDao.class);
                transInvoiceItemDao.create(credit, context);
                return credit;
            }
        });
    }

    @Override
    public void test() {
        invoiceSqlDao.test();
    }

    private BigDecimal getAccountCBAFromTransaction(final UUID accountId, final InvoiceSqlDao transactional) {
        BigDecimal cba = BigDecimal.ZERO;
        final List<Invoice> invoices = getAllInvoicesByAccountFromTransaction(accountId, transactional);
        for (final Invoice cur : invoices) {
            cba = cba.add(cur.getCBAAmount());
        }

        return cba;
    }

    private void populateChildren(final Invoice invoice, final InvoiceSqlDao invoiceSqlDao) {
        getInvoiceItemsWithinTransaction(invoice, invoiceSqlDao);
        getInvoicePaymentsWithinTransaction(invoice, invoiceSqlDao);
    }

    private void populateChildren(final List<Invoice> invoices, final InvoiceSqlDao invoiceSqlDao) {
        getInvoiceItemsWithinTransaction(invoices, invoiceSqlDao);
        getInvoicePaymentsWithinTransaction(invoices, invoiceSqlDao);
    }

    private List<Invoice> getAllInvoicesByAccountFromTransaction(final UUID accountId, final InvoiceSqlDao transactional) {
        final List<Invoice> invoices = transactional.getAllInvoicesByAccount(accountId.toString());
        populateChildren(invoices, transactional);
        return invoices;
    }

    private BigDecimal getRemainingAmountPaidFromTransaction(final UUID invoicePaymentId, final InvoicePaymentSqlDao transactional) {
        final BigDecimal amount = transactional.getRemainingAmountPaid(invoicePaymentId.toString());
        return amount == null ? BigDecimal.ZERO : amount;
    }

    private void getInvoiceItemsWithinTransaction(final List<Invoice> invoices, final InvoiceSqlDao invoiceDao) {
        for (final Invoice invoice : invoices) {
            getInvoiceItemsWithinTransaction(invoice, invoiceDao);
        }
    }

    private void getInvoiceItemsWithinTransaction(final Invoice invoice, final InvoiceSqlDao transactional) {
        final String invoiceId = invoice.getId().toString();

        final InvoiceItemSqlDao transInvoiceItemSqlDao = transactional.become(InvoiceItemSqlDao.class);
        final List<InvoiceItem> items = transInvoiceItemSqlDao.getInvoiceItemsByInvoice(invoiceId);
        invoice.addInvoiceItems(items);
    }

    private void getInvoicePaymentsWithinTransaction(final List<Invoice> invoices, final InvoiceSqlDao invoiceDao) {
        for (final Invoice invoice : invoices) {
            getInvoicePaymentsWithinTransaction(invoice, invoiceDao);
        }
    }

    private void getInvoicePaymentsWithinTransaction(final Invoice invoice, final InvoiceSqlDao invoiceSqlDao) {
        final InvoicePaymentSqlDao invoicePaymentSqlDao = invoiceSqlDao.become(InvoicePaymentSqlDao.class);
        final String invoiceId = invoice.getId().toString();
        final List<InvoicePayment> invoicePayments = invoicePaymentSqlDao.getPaymentsForInvoice(invoiceId);
        invoice.addPayments(invoicePayments);
    }

<<<<<<< HEAD
    private void notifyOfFutureBillingEvents(final InvoiceSqlDao dao, final UUID accountId, final List<InvoiceItem> invoiceItems) {
=======
    private void notifyOfFutureBillingEvents(final InvoiceSqlDao dao, final Invoice invoice, final List<InvoiceItem> invoiceItems, final int billCycleDay) {
>>>>>>> 849d51b5
        DateTime nextBCD = null;
        UUID subscriptionForNextBCD = null;
        for (final InvoiceItem item : invoiceItems) {
            if (item.getInvoiceItemType() == InvoiceItemType.RECURRING) {
                final RecurringInvoiceItem recurringInvoiceItem = (RecurringInvoiceItem) item;
                if ((recurringInvoiceItem.getEndDate() != null) &&
                        (recurringInvoiceItem.getAmount() == null ||
                                recurringInvoiceItem.getAmount().compareTo(BigDecimal.ZERO) >= 0)) {
                    if (nextBCD == null || nextBCD.compareTo(recurringInvoiceItem.getEndDate()) > 0) {
                        nextBCD = recurringInvoiceItem.getEndDate();
                        subscriptionForNextBCD = recurringInvoiceItem.getSubscriptionId();
                    }
                }
            }
        }
<<<<<<< HEAD
        if (subscriptionForNextBCD != null) {
            nextBillingDatePoster.insertNextBillingNotification(dao, accountId, subscriptionForNextBCD, nextBCD);
=======

        // We need to be notified if and only if the maximum end date of the invoiced recurring items is equal
        // to the next bill cycle day.
        // We take the maximum because we're guaranteed to have invoiced all subscriptions up until that date
        // (and no further processing is needed).
        // Also, we only need to get notified on the BDC. For other invoice events (e.g. phase changes),
        // we'll be notified by entitlement.
        if (subscriptionForNextBCD != null && nextBCD != null && nextBCD.getDayOfMonth() == billCycleDay) {
            final UUID accountId = invoice.getAccountId();
            nextBillingDatePoster.insertNextBillingNotification(dao, subscriptionForNextBCD, nextBCD);
>>>>>>> 849d51b5
        }
    }
}<|MERGE_RESOLUTION|>--- conflicted
+++ resolved
@@ -160,12 +160,7 @@
                     audits.addAll(createAudits(TableName.INVOICE_ITEMS, recordIdList));
 
                     final List<InvoiceItem> recurringInvoiceItems = invoice.getInvoiceItems(RecurringInvoiceItem.class);
-
-<<<<<<< HEAD
-                    notifyOfFutureBillingEvents(transactional, invoice.getAccountId(), recurringInvoiceItems);
-=======
-                    notifyOfFutureBillingEvents(transactional, invoice, recurringInvoiceItems, billCycleDay);
->>>>>>> 849d51b5
+                    notifyOfFutureBillingEvents(transactional, invoice.getAccountId(), billCycleDay, recurringInvoiceItems);
 
                     final List<InvoicePayment> invoicePayments = invoice.getPayments();
                     final InvoicePaymentSqlDao invoicePaymentSqlDao = transactional.become(InvoicePaymentSqlDao.class);
@@ -511,11 +506,8 @@
         invoice.addPayments(invoicePayments);
     }
 
-<<<<<<< HEAD
-    private void notifyOfFutureBillingEvents(final InvoiceSqlDao dao, final UUID accountId, final List<InvoiceItem> invoiceItems) {
-=======
-    private void notifyOfFutureBillingEvents(final InvoiceSqlDao dao, final Invoice invoice, final List<InvoiceItem> invoiceItems, final int billCycleDay) {
->>>>>>> 849d51b5
+
+    private void notifyOfFutureBillingEvents(final InvoiceSqlDao dao, final UUID accountId, final int billCycleDay, final List<InvoiceItem> invoiceItems) {
         DateTime nextBCD = null;
         UUID subscriptionForNextBCD = null;
         for (final InvoiceItem item : invoiceItems) {
@@ -531,11 +523,6 @@
                 }
             }
         }
-<<<<<<< HEAD
-        if (subscriptionForNextBCD != null) {
-            nextBillingDatePoster.insertNextBillingNotification(dao, accountId, subscriptionForNextBCD, nextBCD);
-=======
-
         // We need to be notified if and only if the maximum end date of the invoiced recurring items is equal
         // to the next bill cycle day.
         // We take the maximum because we're guaranteed to have invoiced all subscriptions up until that date
@@ -543,9 +530,7 @@
         // Also, we only need to get notified on the BDC. For other invoice events (e.g. phase changes),
         // we'll be notified by entitlement.
         if (subscriptionForNextBCD != null && nextBCD != null && nextBCD.getDayOfMonth() == billCycleDay) {
-            final UUID accountId = invoice.getAccountId();
-            nextBillingDatePoster.insertNextBillingNotification(dao, subscriptionForNextBCD, nextBCD);
->>>>>>> 849d51b5
+            nextBillingDatePoster.insertNextBillingNotification(dao, accountId, subscriptionForNextBCD, nextBCD);
         }
     }
 }