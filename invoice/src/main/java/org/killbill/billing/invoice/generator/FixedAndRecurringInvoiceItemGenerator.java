/*
 * Copyright 2014-2016 Groupon, Inc
 * Copyright 2014-2016 The Billing Project, LLC
 *
 * The Billing Project licenses this file to you under the Apache License, version 2.0
 * (the "License"); you may not use this file except in compliance with the
 * License.  You may obtain a copy of the License at:
 *
 *    http://www.apache.org/licenses/LICENSE-2.0
 *
 * Unless required by applicable law or agreed to in writing, software
 * distributed under the License is distributed on an "AS IS" BASIS, WITHOUT
 * WARRANTIES OR CONDITIONS OF ANY KIND, either express or implied.  See the
 * License for the specific language governing permissions and limitations
 * under the License.
 */

package org.killbill.billing.invoice.generator;

import java.math.BigDecimal;
import java.util.ArrayList;
import java.util.Iterator;
import java.util.List;
import java.util.Map;
import java.util.UUID;

import javax.annotation.Nullable;

import org.joda.time.LocalDate;
import org.killbill.billing.ErrorCode;
import org.killbill.billing.account.api.ImmutableAccountData;
import org.killbill.billing.callcontext.InternalCallContext;
import org.killbill.billing.catalog.api.BillingMode;
import org.killbill.billing.catalog.api.BillingPeriod;
import org.killbill.billing.catalog.api.Currency;
import org.killbill.billing.catalog.api.Duration;
import org.killbill.billing.catalog.api.PhaseType;
import org.killbill.billing.invoice.api.Invoice;
import org.killbill.billing.invoice.api.InvoiceApiException;
import org.killbill.billing.invoice.api.InvoiceItem;
import org.killbill.billing.invoice.generator.InvoiceWithMetadata.SubscriptionFutureNotificationDates;
import org.killbill.billing.invoice.model.FixedPriceInvoiceItem;
import org.killbill.billing.invoice.model.InvalidDateSequenceException;
import org.killbill.billing.invoice.model.RecurringInvoiceItem;
import org.killbill.billing.invoice.model.RecurringInvoiceItemData;
import org.killbill.billing.invoice.model.RecurringInvoiceItemDataWithNextBillingCycleDate;
import org.killbill.billing.invoice.tree.AccountItemTree;
import org.killbill.billing.junction.BillingEvent;
import org.killbill.billing.junction.BillingEventSet;
import org.killbill.billing.util.currency.KillBillMoney;
import org.slf4j.Logger;
import org.slf4j.LoggerFactory;

import com.google.common.annotations.VisibleForTesting;
import com.google.inject.Inject;

import static org.killbill.billing.invoice.generator.InvoiceDateUtils.calculateNumberOfWholeBillingPeriods;
import static org.killbill.billing.invoice.generator.InvoiceDateUtils.calculateProRationAfterLastBillingCycleDate;
import static org.killbill.billing.invoice.generator.InvoiceDateUtils.calculateProRationBeforeFirstBillingPeriod;

public class FixedAndRecurringInvoiceItemGenerator extends InvoiceItemGenerator {

    private static final Logger log = LoggerFactory.getLogger(FixedAndRecurringInvoiceItemGenerator.class);

    @Inject
    public FixedAndRecurringInvoiceItemGenerator() {
    }

    public List<InvoiceItem> generateItems(final ImmutableAccountData account, final UUID invoiceId, final BillingEventSet eventSet,
                                           @Nullable final List<Invoice> existingInvoices, final LocalDate targetDate,
                                           final Currency targetCurrency, Map<UUID, SubscriptionFutureNotificationDates> perSubscriptionFutureNotificationDate,
                                           final InternalCallContext internalCallContext) throws InvoiceApiException {
        final AccountItemTree accountItemTree = new AccountItemTree(account.getId(), invoiceId);
        if (existingInvoices != null) {
            for (final Invoice invoice : existingInvoices) {
                for (final InvoiceItem item : invoice.getInvoiceItems()) {
                    if (item.getSubscriptionId() == null || // Always include migration invoices, credits, external charges etc.
                        !eventSet.getSubscriptionIdsWithAutoInvoiceOff()
                                 .contains(item.getSubscriptionId())) { //don't add items with auto_invoice_off tag
                        accountItemTree.addExistingItem(item);
                    }
                }
            }
        }

        // Generate list of proposed invoice items based on billing events from junction-- proposed items are ALL items since beginning of time
        final List<InvoiceItem> proposedItems = new ArrayList<InvoiceItem>();
        processRecurringBillingEvents(invoiceId, account.getId(), eventSet, targetDate, targetCurrency, proposedItems, perSubscriptionFutureNotificationDate, existingInvoices, internalCallContext);
        processFixedBillingEvents(invoiceId, account.getId(), eventSet, targetDate, targetCurrency, proposedItems, internalCallContext);
        accountItemTree.mergeWithProposedItems(proposedItems);
        return accountItemTree.getResultingItemList();
    }

    private void processRecurringBillingEvents(final UUID invoiceId, final UUID accountId, final BillingEventSet events,
                                               final LocalDate targetDate, final Currency currency, final List<InvoiceItem> proposedItems,
                                               final Map<UUID, SubscriptionFutureNotificationDates> perSubscriptionFutureNotificationDate,
                                               @Nullable final List<Invoice> existingInvoices,
                                               final InternalCallContext internalCallContext) throws InvoiceApiException {
        if (events.size() == 0) {
            return;
        }

        // Pretty-print the generated invoice items from the junction events
        final StringBuilder logStringBuilder = new StringBuilder("Proposed Invoice items for invoiceId ")
                .append(invoiceId)
                .append(" and accountId ")
                .append(accountId);

        final Iterator<BillingEvent> eventIt = events.iterator();
        BillingEvent nextEvent = eventIt.next();
        while (eventIt.hasNext()) {
            final BillingEvent thisEvent = nextEvent;
            nextEvent = eventIt.next();
            if (!events.getSubscriptionIdsWithAutoInvoiceOff().
                    contains(thisEvent.getSubscription().getId())) { // don't consider events for subscriptions that have auto_invoice_off
                final BillingEvent adjustedNextEvent = (thisEvent.getSubscription().getId() == nextEvent.getSubscription().getId()) ? nextEvent : null;
<<<<<<< HEAD
                final List<InvoiceItem> newProposedItems = processRecurringEvent(invoiceId, accountId, thisEvent, adjustedNextEvent, targetDate, currency, logStringBuilder, events.getRecurringBillingMode(), perSubscriptionFutureNotificationDate, existingInvoices, internalCallContext);
                proposedItems.addAll(newProposedItems);
            }
        }
        final List<InvoiceItem> newProposedItems = processRecurringEvent(invoiceId, accountId, nextEvent, null, targetDate, currency, logStringBuilder, events.getRecurringBillingMode(), perSubscriptionFutureNotificationDate, existingInvoices, internalCallContext);

=======
                final List<InvoiceItem> newProposedItems = processRecurringEvent(invoiceId, accountId, thisEvent, adjustedNextEvent, targetDate, currency, logStringBuilder, events.getRecurringBillingMode(), perSubscriptionFutureNotificationDate, events.getAccountDateAndTimeZoneContext());
                proposedItems.addAll(newProposedItems);
            }
        }
        final List<InvoiceItem> newProposedItems = processRecurringEvent(invoiceId, accountId, nextEvent, null, targetDate, currency, logStringBuilder, events.getRecurringBillingMode(), perSubscriptionFutureNotificationDate, events.getAccountDateAndTimeZoneContext());
>>>>>>> 7ee6f06a
        proposedItems.addAll(newProposedItems);

        log.info(logStringBuilder.toString());

        return;
    }

    @VisibleForTesting
    void processFixedBillingEvents(final UUID invoiceId, final UUID accountId, final BillingEventSet events, final LocalDate targetDate,
                                   final Currency currency, final List<InvoiceItem> proposedItems, final InternalCallContext internalCallContext) {
        InvoiceItem prevItem = null;

        final Iterator<BillingEvent> eventIt = events.iterator();
        while (eventIt.hasNext()) {
            final BillingEvent thisEvent = eventIt.next();

            final InvoiceItem currentFixedPriceItem = generateFixedPriceItem(invoiceId, accountId, thisEvent, targetDate, currency, internalCallContext);
            if (!isSameDayAndSameSubscription(prevItem, thisEvent, internalCallContext) && prevItem != null) {
                proposedItems.add(prevItem);
            }
            prevItem = currentFixedPriceItem;
        }
        // The last one if not null can always be inserted as there is nothing after to cancel it off.
        if (prevItem != null) {
            proposedItems.add(prevItem);
        }
    }

    @VisibleForTesting
    boolean isSameDayAndSameSubscription(final InvoiceItem prevComputedFixedItem, final BillingEvent currentBillingEvent, final InternalCallContext internalCallContext) {
        final LocalDate curLocalEffectiveDate = internalCallContext.toLocalDate(currentBillingEvent.getEffectiveDate());
        if (prevComputedFixedItem != null && /* If we have computed a previous item */
            prevComputedFixedItem.getStartDate().compareTo(curLocalEffectiveDate) == 0 && /* The current billing event happens at the same date */
            prevComputedFixedItem.getSubscriptionId().compareTo(currentBillingEvent.getSubscription().getId()) == 0 /* The current billing event happens for the same subscription */) {
            return true;
        } else {
            return false;
        }
    }

    // Turn a set of events into a list of invoice items. Note that the dates on the invoice items will be rounded (granularity of a day)
    private List<InvoiceItem> processRecurringEvent(final UUID invoiceId, final UUID accountId, final BillingEvent thisEvent, @Nullable final BillingEvent nextEvent,
                                                    final LocalDate targetDate, final Currency currency,
                                                    final StringBuilder logStringBuilder, final BillingMode billingMode,
                                                    final Map<UUID, SubscriptionFutureNotificationDates> perSubscriptionFutureNotificationDate,
<<<<<<< HEAD
                                                    @Nullable final List<Invoice> existingInvoices,
                                                    final InternalCallContext internalCallContext) throws InvoiceApiException {
=======
                                                    final AccountDateAndTimeZoneContext dateAndTimeZoneContext) throws InvoiceApiException {
>>>>>>> 7ee6f06a
        final List<InvoiceItem> items = new ArrayList<InvoiceItem>();

        // For FIXEDTERM phases we need to stop when the specified duration has been reached
        final LocalDate maxEndDate = thisEvent.getPlanPhase().getPhaseType() == PhaseType.FIXEDTERM ?
                                     computeMaxEndDateForFixedTermPlanPhase(thisEvent, dateAndTimeZoneContext) :
                                     null;

        // Handle recurring items
        final BillingPeriod billingPeriod = thisEvent.getBillingPeriod();
        if (billingPeriod != BillingPeriod.NO_BILLING_PERIOD) {
            final LocalDate startDate = internalCallContext.toLocalDate(thisEvent.getEffectiveDate());

            if (!startDate.isAfter(targetDate)) {
                final LocalDate endDate = (nextEvent == null) ? null : internalCallContext.toLocalDate(nextEvent.getEffectiveDate());

                final int billCycleDayLocal = thisEvent.getBillCycleDayLocal();

                final RecurringInvoiceItemDataWithNextBillingCycleDate itemDataWithNextBillingCycleDate;
                try {
                    itemDataWithNextBillingCycleDate = generateInvoiceItemData(startDate, endDate, targetDate, billCycleDayLocal, billingPeriod, billingMode);
                } catch (InvalidDateSequenceException e) {
                    throw new InvoiceApiException(ErrorCode.INVOICE_INVALID_DATE_SEQUENCE, startDate, endDate, targetDate);
                }

                for (final RecurringInvoiceItemData itemDatum : itemDataWithNextBillingCycleDate.getItemData()) {

                    // Stop if there a maxEndDate and we have reached it
                    if (maxEndDate != null && maxEndDate.compareTo(itemDatum.getEndDate()) < 0) {
                        break;
                    }
                    final BigDecimal rate = thisEvent.getRecurringPrice();
                    if (rate != null) {
                        final BigDecimal amount = KillBillMoney.of(itemDatum.getNumberOfCycles().multiply(rate), currency);
                        final RecurringInvoiceItem recurringItem = new RecurringInvoiceItem(invoiceId,
                                                                                            accountId,
                                                                                            thisEvent.getSubscription().getBundleId(),
                                                                                            thisEvent.getSubscription().getId(),
                                                                                            thisEvent.getPlan().getName(),
                                                                                            thisEvent.getPlanPhase().getName(),
                                                                                            itemDatum.getStartDate(),
                                                                                            itemDatum.getEndDate(),
                                                                                            amount, rate, currency);
                        items.add(recurringItem);
                    }
                }
                updatePerSubscriptionNextNotificationDate(thisEvent.getSubscription().getId(), itemDataWithNextBillingCycleDate.getNextBillingCycleDate(), items, billingMode, perSubscriptionFutureNotificationDate);
            }
        }

        // For debugging purposes
        logStringBuilder.append("\n")
                        .append(thisEvent);
        for (final InvoiceItem item : items) {
            logStringBuilder.append("\n\t")
                            .append(item);
        }
        return items;
    }

    //
    // Go through invoices in reverse order and for each invoice extract a possible item for that subscription and the phaseName associated with this billing event
    // Computes the startDate for that first one seen in that uninterrupted sequence and then add the FIXEDTERM duration to compute the max endDate
    //
<<<<<<< HEAD
    private LocalDate computeMaxEndDateForFixedTermPlanPhase(final BillingEvent thisEvent, @Nullable final List<Invoice> existingInvoices) {
        if (existingInvoices == null || existingInvoices.isEmpty()) {
            return null;
        }

        LocalDate firstStartDate  = null;
        for (int i = existingInvoices.size() - 1; i >= 0; i--) {
            final Invoice cur = existingInvoices.get(i);

            final InvoiceItem matchItem = Iterables.tryFind(cur.getInvoiceItems(), new Predicate<InvoiceItem>() {
                @Override
                public boolean apply(final InvoiceItem input) {
                    return input.getInvoiceItemType() == InvoiceItemType.RECURRING &&
                           thisEvent.getSubscription().getId().equals(input.getSubscriptionId()) &&
                           thisEvent.getPlanPhase().getName().equals(input.getPhaseName());
                }
            }).orNull();

            if (matchItem == null) {
                break;
            }
            firstStartDate = matchItem.getStartDate();
        }

        return firstStartDate != null ? thisEvent.getPlanPhase().getDuration().addToLocalDate(firstStartDate) : null;
=======
    private LocalDate computeMaxEndDateForFixedTermPlanPhase(final BillingEvent thisEvent, final AccountDateAndTimeZoneContext dateAndTimeZoneContext) {
        final LocalDate eventEffectiveDate = dateAndTimeZoneContext.computeLocalDateFromFixedAccountOffset(thisEvent.getEffectiveDate());
        return addDurationToLocalDate(eventEffectiveDate, thisEvent.getPlanPhase().getDuration());
>>>>>>> 7ee6f06a
    }

    private void updatePerSubscriptionNextNotificationDate(final UUID subscriptionId, final LocalDate nextBillingCycleDate, final List<InvoiceItem> newProposedItems, final BillingMode billingMode, final Map<UUID, SubscriptionFutureNotificationDates> perSubscriptionFutureNotificationDates) {

        LocalDate nextNotificationDate = null;
        switch (billingMode) {
            case IN_ADVANCE:
                for (final InvoiceItem item : newProposedItems) {
                    if ((item.getEndDate() != null) &&
                        (item.getAmount() == null ||
                         item.getAmount().compareTo(BigDecimal.ZERO) >= 0)) {
                        if (nextNotificationDate == null) {
                            nextNotificationDate = item.getEndDate();
                        } else {
                            nextNotificationDate = nextNotificationDate.compareTo(item.getEndDate()) > 0 ? nextNotificationDate : item.getEndDate();
                        }
                    }
                }
                break;
            case IN_ARREAR:
                nextNotificationDate = nextBillingCycleDate;
                break;
            default:
                throw new IllegalStateException("Unrecognized billing mode " + billingMode);
        }
        if (nextNotificationDate != null) {
            SubscriptionFutureNotificationDates subscriptionFutureNotificationDates = perSubscriptionFutureNotificationDates.get(subscriptionId);
            if (subscriptionFutureNotificationDates == null) {
                subscriptionFutureNotificationDates = new SubscriptionFutureNotificationDates(billingMode);
                perSubscriptionFutureNotificationDates.put(subscriptionId, subscriptionFutureNotificationDates);
            }
            subscriptionFutureNotificationDates.updateNextRecurringDateIfRequired(nextNotificationDate);

        }
    }

    public RecurringInvoiceItemDataWithNextBillingCycleDate generateInvoiceItemData(final LocalDate startDate, @Nullable final LocalDate endDate,
                                                                                    final LocalDate targetDate,
                                                                                    final int billingCycleDayLocal,
                                                                                    final BillingPeriod billingPeriod,
                                                                                    final BillingMode billingMode) throws InvalidDateSequenceException {
        if (endDate != null && endDate.isBefore(startDate)) {
            throw new InvalidDateSequenceException();
        }
        if (targetDate.isBefore(startDate)) {
            throw new InvalidDateSequenceException();
        }

        final List<RecurringInvoiceItemData> results = new ArrayList<RecurringInvoiceItemData>();

        final BillingIntervalDetail billingIntervalDetail = new BillingIntervalDetail(startDate, endDate, targetDate, billingCycleDayLocal, billingPeriod, billingMode);

        // We are not billing for less than a day
        if (!billingIntervalDetail.hasSomethingToBill()) {
            return new RecurringInvoiceItemDataWithNextBillingCycleDate(results, billingIntervalDetail);
        }
        //
        // If there is an endDate and that endDate is before our first coming firstBillingCycleDate, all we have to do
        // is to charge for that period
        //
        if (endDate != null && !endDate.isAfter(billingIntervalDetail.getFirstBillingCycleDate())) {
            final BigDecimal leadingProRationPeriods = calculateProRationBeforeFirstBillingPeriod(startDate, endDate, billingPeriod);
            final RecurringInvoiceItemData itemData = new RecurringInvoiceItemData(startDate, endDate, leadingProRationPeriods);
            results.add(itemData);
            return new RecurringInvoiceItemDataWithNextBillingCycleDate(results, billingIntervalDetail);
        }

        //
        // Leading proration if
        // i) The first firstBillingCycleDate is strictly after our start date AND
        // ii) The endDate is is not null and is strictly after our firstBillingCycleDate (previous check)
        //
        if (billingIntervalDetail.getFirstBillingCycleDate().isAfter(startDate)) {
            final BigDecimal leadingProRationPeriods = calculateProRationBeforeFirstBillingPeriod(startDate, billingIntervalDetail.getFirstBillingCycleDate(), billingPeriod);
            if (leadingProRationPeriods != null && leadingProRationPeriods.compareTo(BigDecimal.ZERO) > 0) {
                // Not common - add info in the logs for debugging purposes
                final RecurringInvoiceItemData itemData = new RecurringInvoiceItemData(startDate, billingIntervalDetail.getFirstBillingCycleDate(), leadingProRationPeriods);
                log.info("Adding pro-ration: {}", itemData);
                results.add(itemData);
            }
        }

        //
        // Calculate the effectiveEndDate from the firstBillingCycleDate:
        // - If endDate != null and targetDate is after endDate => this is the endDate and will lead to a trailing pro-ration
        // - If not, this is the last billingCycleDate calculation right after the targetDate
        //
        final LocalDate effectiveEndDate = billingIntervalDetail.getEffectiveEndDate();

        //
        // Based on what we calculated previously, code recompute one more time the numberOfWholeBillingPeriods
        //
        final LocalDate lastBillingCycleDate = billingIntervalDetail.getLastBillingCycleDate();
        final int numberOfWholeBillingPeriods = calculateNumberOfWholeBillingPeriods(billingIntervalDetail.getFirstBillingCycleDate(), lastBillingCycleDate, billingPeriod);

        for (int i = 0; i < numberOfWholeBillingPeriods; i++) {
            final LocalDate servicePeriodStartDate;
            if (results.size() > 0) {
                // Make sure the periods align, especially with the pro-ration calculations above
                servicePeriodStartDate = results.get(results.size() - 1).getEndDate();
            } else if (i == 0) {
                // Use the specified start date
                servicePeriodStartDate = startDate;
            } else {
                throw new IllegalStateException("We should at least have one invoice item!");
            }

            // Make sure to align the end date with the BCD
            final LocalDate servicePeriodEndDate = billingIntervalDetail.getFutureBillingDateFor(i + 1);
            results.add(new RecurringInvoiceItemData(servicePeriodStartDate, servicePeriodEndDate, BigDecimal.ONE));
        }

        //
        // Now we check if indeed we need a trailing proration and add that incomplete item
        //
        if (effectiveEndDate.isAfter(lastBillingCycleDate)) {
            final BigDecimal trailingProRationPeriods = calculateProRationAfterLastBillingCycleDate(effectiveEndDate, lastBillingCycleDate, billingPeriod);
            if (trailingProRationPeriods.compareTo(BigDecimal.ZERO) > 0) {
                // Not common - add info in the logs for debugging purposes
                final RecurringInvoiceItemData itemData = new RecurringInvoiceItemData(lastBillingCycleDate, effectiveEndDate, trailingProRationPeriods);
                log.info("Adding trailing pro-ration: {}", itemData);
                results.add(itemData);
            }
        }
        return new RecurringInvoiceItemDataWithNextBillingCycleDate(results, billingIntervalDetail);
    }

    private InvoiceItem generateFixedPriceItem(final UUID invoiceId, final UUID accountId, final BillingEvent thisEvent,
                                               final LocalDate targetDate, final Currency currency, final InternalCallContext internalCallContext) {
        final LocalDate roundedStartDate = internalCallContext.toLocalDate(thisEvent.getEffectiveDate());
        if (roundedStartDate.isAfter(targetDate)) {
            return null;
        } else {
            final BigDecimal fixedPrice = thisEvent.getFixedPrice();

            if (fixedPrice != null) {
                return new FixedPriceInvoiceItem(invoiceId, accountId, thisEvent.getSubscription().getBundleId(),
                                                 thisEvent.getSubscription().getId(),
                                                 thisEvent.getPlan().getName(), thisEvent.getPlanPhase().getName(),
                                                 roundedStartDate, fixedPrice, currency);
            } else {
                return null;
            }
        }
    }
}<|MERGE_RESOLUTION|>--- conflicted
+++ resolved
@@ -33,7 +33,6 @@
 import org.killbill.billing.catalog.api.BillingMode;
 import org.killbill.billing.catalog.api.BillingPeriod;
 import org.killbill.billing.catalog.api.Currency;
-import org.killbill.billing.catalog.api.Duration;
 import org.killbill.billing.catalog.api.PhaseType;
 import org.killbill.billing.invoice.api.Invoice;
 import org.killbill.billing.invoice.api.InvoiceApiException;
@@ -114,20 +113,12 @@
             if (!events.getSubscriptionIdsWithAutoInvoiceOff().
                     contains(thisEvent.getSubscription().getId())) { // don't consider events for subscriptions that have auto_invoice_off
                 final BillingEvent adjustedNextEvent = (thisEvent.getSubscription().getId() == nextEvent.getSubscription().getId()) ? nextEvent : null;
-<<<<<<< HEAD
-                final List<InvoiceItem> newProposedItems = processRecurringEvent(invoiceId, accountId, thisEvent, adjustedNextEvent, targetDate, currency, logStringBuilder, events.getRecurringBillingMode(), perSubscriptionFutureNotificationDate, existingInvoices, internalCallContext);
+                final List<InvoiceItem> newProposedItems = processRecurringEvent(invoiceId, accountId, thisEvent, adjustedNextEvent, targetDate, currency, logStringBuilder, events.getRecurringBillingMode(), perSubscriptionFutureNotificationDate, internalCallContext);
                 proposedItems.addAll(newProposedItems);
             }
         }
-        final List<InvoiceItem> newProposedItems = processRecurringEvent(invoiceId, accountId, nextEvent, null, targetDate, currency, logStringBuilder, events.getRecurringBillingMode(), perSubscriptionFutureNotificationDate, existingInvoices, internalCallContext);
-
-=======
-                final List<InvoiceItem> newProposedItems = processRecurringEvent(invoiceId, accountId, thisEvent, adjustedNextEvent, targetDate, currency, logStringBuilder, events.getRecurringBillingMode(), perSubscriptionFutureNotificationDate, events.getAccountDateAndTimeZoneContext());
-                proposedItems.addAll(newProposedItems);
-            }
-        }
-        final List<InvoiceItem> newProposedItems = processRecurringEvent(invoiceId, accountId, nextEvent, null, targetDate, currency, logStringBuilder, events.getRecurringBillingMode(), perSubscriptionFutureNotificationDate, events.getAccountDateAndTimeZoneContext());
->>>>>>> 7ee6f06a
+        final List<InvoiceItem> newProposedItems = processRecurringEvent(invoiceId, accountId, nextEvent, null, targetDate, currency, logStringBuilder, events.getRecurringBillingMode(), perSubscriptionFutureNotificationDate, internalCallContext);
+
         proposedItems.addAll(newProposedItems);
 
         log.info(logStringBuilder.toString());
@@ -173,17 +164,12 @@
                                                     final LocalDate targetDate, final Currency currency,
                                                     final StringBuilder logStringBuilder, final BillingMode billingMode,
                                                     final Map<UUID, SubscriptionFutureNotificationDates> perSubscriptionFutureNotificationDate,
-<<<<<<< HEAD
-                                                    @Nullable final List<Invoice> existingInvoices,
                                                     final InternalCallContext internalCallContext) throws InvoiceApiException {
-=======
-                                                    final AccountDateAndTimeZoneContext dateAndTimeZoneContext) throws InvoiceApiException {
->>>>>>> 7ee6f06a
         final List<InvoiceItem> items = new ArrayList<InvoiceItem>();
 
         // For FIXEDTERM phases we need to stop when the specified duration has been reached
         final LocalDate maxEndDate = thisEvent.getPlanPhase().getPhaseType() == PhaseType.FIXEDTERM ?
-                                     computeMaxEndDateForFixedTermPlanPhase(thisEvent, dateAndTimeZoneContext) :
+                                     computeMaxEndDateForFixedTermPlanPhase(thisEvent, internalCallContext) :
                                      null;
 
         // Handle recurring items
@@ -242,37 +228,9 @@
     // Go through invoices in reverse order and for each invoice extract a possible item for that subscription and the phaseName associated with this billing event
     // Computes the startDate for that first one seen in that uninterrupted sequence and then add the FIXEDTERM duration to compute the max endDate
     //
-<<<<<<< HEAD
-    private LocalDate computeMaxEndDateForFixedTermPlanPhase(final BillingEvent thisEvent, @Nullable final List<Invoice> existingInvoices) {
-        if (existingInvoices == null || existingInvoices.isEmpty()) {
-            return null;
-        }
-
-        LocalDate firstStartDate  = null;
-        for (int i = existingInvoices.size() - 1; i >= 0; i--) {
-            final Invoice cur = existingInvoices.get(i);
-
-            final InvoiceItem matchItem = Iterables.tryFind(cur.getInvoiceItems(), new Predicate<InvoiceItem>() {
-                @Override
-                public boolean apply(final InvoiceItem input) {
-                    return input.getInvoiceItemType() == InvoiceItemType.RECURRING &&
-                           thisEvent.getSubscription().getId().equals(input.getSubscriptionId()) &&
-                           thisEvent.getPlanPhase().getName().equals(input.getPhaseName());
-                }
-            }).orNull();
-
-            if (matchItem == null) {
-                break;
-            }
-            firstStartDate = matchItem.getStartDate();
-        }
-
-        return firstStartDate != null ? thisEvent.getPlanPhase().getDuration().addToLocalDate(firstStartDate) : null;
-=======
-    private LocalDate computeMaxEndDateForFixedTermPlanPhase(final BillingEvent thisEvent, final AccountDateAndTimeZoneContext dateAndTimeZoneContext) {
-        final LocalDate eventEffectiveDate = dateAndTimeZoneContext.computeLocalDateFromFixedAccountOffset(thisEvent.getEffectiveDate());
-        return addDurationToLocalDate(eventEffectiveDate, thisEvent.getPlanPhase().getDuration());
->>>>>>> 7ee6f06a
+    private LocalDate computeMaxEndDateForFixedTermPlanPhase(final BillingEvent thisEvent, final InternalCallContext callContext) {
+        final LocalDate eventEffectiveDate = callContext.toLocalDate(thisEvent.getEffectiveDate());
+        return thisEvent.getPlanPhase().getDuration().addToLocalDate(eventEffectiveDate);
     }
 
     private void updatePerSubscriptionNextNotificationDate(final UUID subscriptionId, final LocalDate nextBillingCycleDate, final List<InvoiceItem> newProposedItems, final BillingMode billingMode, final Map<UUID, SubscriptionFutureNotificationDates> perSubscriptionFutureNotificationDates) {
