/*
 * Copyright 2014-2016 Groupon, Inc
 * Copyright 2014-2016 The Billing Project, LLC
 *
 * The Billing Project licenses this file to you under the Apache License, version 2.0
 * (the "License"); you may not use this file except in compliance with the
 * License.  You may obtain a copy of the License at:
 *
 *    http://www.apache.org/licenses/LICENSE-2.0
 *
 * Unless required by applicable law or agreed to in writing, software
 * distributed under the License is distributed on an "AS IS" BASIS, WITHOUT
 * WARRANTIES OR CONDITIONS OF ANY KIND, either express or implied.  See the
 * License for the specific language governing permissions and limitations
 * under the License.
 */

package org.killbill.billing.invoice.generator;

import java.math.BigDecimal;
import java.util.ArrayList;
import java.util.Iterator;
import java.util.List;
import java.util.Map;
import java.util.UUID;

import javax.annotation.Nullable;

import org.joda.time.LocalDate;
import org.killbill.billing.ErrorCode;
import org.killbill.billing.account.api.ImmutableAccountData;
import org.killbill.billing.callcontext.InternalCallContext;
import org.killbill.billing.catalog.api.BillingMode;
import org.killbill.billing.catalog.api.BillingPeriod;
import org.killbill.billing.catalog.api.CatalogApiException;
import org.killbill.billing.catalog.api.Currency;
import org.killbill.billing.catalog.api.PhaseType;
import org.killbill.billing.invoice.api.Invoice;
import org.killbill.billing.invoice.api.InvoiceApiException;
import org.killbill.billing.invoice.api.InvoiceItem;
import org.killbill.billing.invoice.generator.InvoiceWithMetadata.SubscriptionFutureNotificationDates;
import org.killbill.billing.invoice.model.FixedPriceInvoiceItem;
import org.killbill.billing.invoice.model.InvalidDateSequenceException;
import org.killbill.billing.invoice.model.RecurringInvoiceItem;
import org.killbill.billing.invoice.model.RecurringInvoiceItemData;
import org.killbill.billing.invoice.model.RecurringInvoiceItemDataWithNextBillingCycleDate;
import org.killbill.billing.invoice.tree.AccountItemTree;
import org.killbill.billing.junction.BillingEvent;
import org.killbill.billing.junction.BillingEventSet;
import org.killbill.billing.util.currency.KillBillMoney;
import org.killbill.clock.Clock;
import org.slf4j.Logger;
import org.slf4j.LoggerFactory;

import com.google.common.annotations.VisibleForTesting;
import com.google.inject.Inject;

import static org.killbill.billing.invoice.generator.InvoiceDateUtils.calculateNumberOfWholeBillingPeriods;
import static org.killbill.billing.invoice.generator.InvoiceDateUtils.calculateProRationAfterLastBillingCycleDate;
import static org.killbill.billing.invoice.generator.InvoiceDateUtils.calculateProRationBeforeFirstBillingPeriod;

public class FixedAndRecurringInvoiceItemGenerator extends InvoiceItemGenerator {

    private static final Logger log = LoggerFactory.getLogger(FixedAndRecurringInvoiceItemGenerator.class);

    private final Clock clock;

    @Inject
    public FixedAndRecurringInvoiceItemGenerator(final Clock clock) {
        this.clock = clock;
    }

    public List<InvoiceItem> generateItems(final ImmutableAccountData account, final UUID invoiceId, final BillingEventSet eventSet,
                                           @Nullable final List<Invoice> existingInvoices, final LocalDate targetDate,
                                           final Currency targetCurrency, Map<UUID, SubscriptionFutureNotificationDates> perSubscriptionFutureNotificationDate,
                                           final InternalCallContext internalCallContext) throws InvoiceApiException {
        final AccountItemTree accountItemTree = new AccountItemTree(account.getId(), invoiceId);
        if (existingInvoices != null) {
            for (final Invoice invoice : existingInvoices) {
                for (final InvoiceItem item : invoice.getInvoiceItems()) {
                    if (item.getSubscriptionId() == null || // Always include migration invoices, credits, external charges etc.
                        !eventSet.getSubscriptionIdsWithAutoInvoiceOff()
                                 .contains(item.getSubscriptionId())) { //don't add items with auto_invoice_off tag
                        accountItemTree.addExistingItem(item);
                    }
                }
            }
        }

        // Generate list of proposed invoice items based on billing events from junction-- proposed items are ALL items since beginning of time
        final List<InvoiceItem> proposedItems = new ArrayList<InvoiceItem>();
        processRecurringBillingEvents(invoiceId, account.getId(), eventSet, targetDate, targetCurrency, proposedItems, perSubscriptionFutureNotificationDate, existingInvoices, internalCallContext);
        processFixedBillingEvents(invoiceId, account.getId(), eventSet, targetDate, targetCurrency, proposedItems, internalCallContext);
        accountItemTree.mergeWithProposedItems(proposedItems);
        return accountItemTree.getResultingItemList();
    }

    private void processRecurringBillingEvents(final UUID invoiceId, final UUID accountId, final BillingEventSet events,
                                               final LocalDate targetDate, final Currency currency, final List<InvoiceItem> proposedItems,
                                               final Map<UUID, SubscriptionFutureNotificationDates> perSubscriptionFutureNotificationDate,
                                               @Nullable final List<Invoice> existingInvoices,
                                               final InternalCallContext internalCallContext) throws InvoiceApiException {
        if (events.size() == 0) {
            return;
        }

        // Pretty-print the generated invoice items from the junction events
        final StringBuilder logStringBuilder = new StringBuilder("Proposed Invoice items for invoiceId='")
                .append(invoiceId)
                .append("', accountId='")
                .append(accountId)
                .append("'");

        final Iterator<BillingEvent> eventIt = events.iterator();
        BillingEvent nextEvent = eventIt.next();
        while (eventIt.hasNext()) {
            final BillingEvent thisEvent = nextEvent;
            nextEvent = eventIt.next();
            if (!events.getSubscriptionIdsWithAutoInvoiceOff().
                    contains(thisEvent.getSubscription().getId())) { // don't consider events for subscriptions that have auto_invoice_off
                final BillingEvent adjustedNextEvent = (thisEvent.getSubscription().getId() == nextEvent.getSubscription().getId()) ? nextEvent : null;
                final List<InvoiceItem> newProposedItems = processRecurringEvent(invoiceId, accountId, thisEvent, adjustedNextEvent, targetDate, currency, logStringBuilder, events.getRecurringBillingMode(), perSubscriptionFutureNotificationDate, internalCallContext);
                proposedItems.addAll(newProposedItems);
            }
        }
        final List<InvoiceItem> newProposedItems = processRecurringEvent(invoiceId, accountId, nextEvent, null, targetDate, currency, logStringBuilder, events.getRecurringBillingMode(), perSubscriptionFutureNotificationDate, internalCallContext);

        proposedItems.addAll(newProposedItems);

        log.info(logStringBuilder.toString());

        return;
    }

    @VisibleForTesting
    void processFixedBillingEvents(final UUID invoiceId, final UUID accountId, final BillingEventSet events, final LocalDate targetDate,
                                   final Currency currency, final List<InvoiceItem> proposedItems, final InternalCallContext internalCallContext) throws InvoiceApiException {
        InvoiceItem prevItem = null;

        final Iterator<BillingEvent> eventIt = events.iterator();
        while (eventIt.hasNext()) {
            final BillingEvent thisEvent = eventIt.next();

            final InvoiceItem currentFixedPriceItem = generateFixedPriceItem(invoiceId, accountId, thisEvent, targetDate, currency, internalCallContext);
            if (!isSameDayAndSameSubscription(prevItem, thisEvent, internalCallContext) && prevItem != null) {
                proposedItems.add(prevItem);
            }
            prevItem = currentFixedPriceItem;
        }
        // The last one if not null can always be inserted as there is nothing after to cancel it off.
        if (prevItem != null) {
            proposedItems.add(prevItem);
        }
    }

    @VisibleForTesting
    boolean isSameDayAndSameSubscription(final InvoiceItem prevComputedFixedItem, final BillingEvent currentBillingEvent, final InternalCallContext internalCallContext) {
        final LocalDate curLocalEffectiveDate = internalCallContext.toLocalDate(currentBillingEvent.getEffectiveDate());
        if (prevComputedFixedItem != null && /* If we have computed a previous item */
            prevComputedFixedItem.getStartDate().compareTo(curLocalEffectiveDate) == 0 && /* The current billing event happens at the same date */
            prevComputedFixedItem.getSubscriptionId().compareTo(currentBillingEvent.getSubscription().getId()) == 0 /* The current billing event happens for the same subscription */) {
            return true;
        } else {
            return false;
        }
    }

    // Turn a set of events into a list of invoice items. Note that the dates on the invoice items will be rounded (granularity of a day)
    private List<InvoiceItem> processRecurringEvent(final UUID invoiceId, final UUID accountId, final BillingEvent thisEvent, @Nullable final BillingEvent nextEvent,
                                                    final LocalDate targetDate, final Currency currency,
                                                    final StringBuilder logStringBuilder, final BillingMode billingMode,
                                                    final Map<UUID, SubscriptionFutureNotificationDates> perSubscriptionFutureNotificationDate,
                                                    final InternalCallContext internalCallContext) throws InvoiceApiException {

        try {

            final List<InvoiceItem> items = new ArrayList<InvoiceItem>();

            // For FIXEDTERM phases we need to stop when the specified duration has been reached
            final LocalDate maxEndDate = thisEvent.getPlanPhase().getPhaseType() == PhaseType.FIXEDTERM ?
                                         thisEvent.getPlanPhase().getDuration().addToLocalDate(internalCallContext.toLocalDate(thisEvent.getEffectiveDate())) :
                                         null;

            // Handle recurring items
            final BillingPeriod billingPeriod = thisEvent.getBillingPeriod();
            if (billingPeriod != BillingPeriod.NO_BILLING_PERIOD) {
                final LocalDate startDate = internalCallContext.toLocalDate(thisEvent.getEffectiveDate());

                if (!startDate.isAfter(targetDate)) {
                    final LocalDate endDate = (nextEvent == null) ? null : internalCallContext.toLocalDate(nextEvent.getEffectiveDate());

                    final int billCycleDayLocal = thisEvent.getBillCycleDayLocal();

                    final RecurringInvoiceItemDataWithNextBillingCycleDate itemDataWithNextBillingCycleDate;
                    try {
                        itemDataWithNextBillingCycleDate = generateInvoiceItemData(startDate, endDate, targetDate, billCycleDayLocal, billingPeriod, billingMode);
                    } catch (InvalidDateSequenceException e) {
                        throw new InvoiceApiException(ErrorCode.INVOICE_INVALID_DATE_SEQUENCE, startDate, endDate, targetDate);
                    }
<<<<<<< HEAD

                    for (final RecurringInvoiceItemData itemDatum : itemDataWithNextBillingCycleDate.getItemData()) {

                        // Stop if there a maxEndDate and we have reached it
                        if (maxEndDate != null && maxEndDate.compareTo(itemDatum.getEndDate()) < 0) {
                            break;
                        }
                        final BigDecimal rate = thisEvent.getRecurringPrice(internalCallContext.toUTCDateTime(itemDatum.getStartDate()));
                        if (rate != null) {
                            final BigDecimal amount = KillBillMoney.of(itemDatum.getNumberOfCycles().multiply(rate), currency);
                            final RecurringInvoiceItem recurringItem = new RecurringInvoiceItem(invoiceId,
                                                                                                accountId,
                                                                                                thisEvent.getSubscription().getBundleId(),
                                                                                                thisEvent.getSubscription().getId(),
                                                                                                thisEvent.getPlan().getName(),
                                                                                                thisEvent.getPlanPhase().getName(),
                                                                                                itemDatum.getStartDate(),
                                                                                                itemDatum.getEndDate(),
                                                                                                amount, rate, currency);
                            items.add(recurringItem);
                        }
=======
                    final BigDecimal rate = thisEvent.getRecurringPrice();
                    if (rate != null) {
                        final BigDecimal amount = itemDatum.getNumberOfCycles().multiply(rate);
                        final RecurringInvoiceItem recurringItem = new RecurringInvoiceItem(invoiceId,
                                                                                            accountId,
                                                                                            thisEvent.getSubscription().getBundleId(),
                                                                                            thisEvent.getSubscription().getId(),
                                                                                            thisEvent.getPlan().getName(),
                                                                                            thisEvent.getPlanPhase().getName(),
                                                                                            itemDatum.getStartDate(),
                                                                                            itemDatum.getEndDate(),
                                                                                            amount, rate, currency);
                        items.add(recurringItem);
>>>>>>> b8205834
                    }
                    updatePerSubscriptionNextNotificationDate(thisEvent.getSubscription().getId(), itemDataWithNextBillingCycleDate.getNextBillingCycleDate(), items, billingMode,
                                                              perSubscriptionFutureNotificationDate);
                }
            }

            // For debugging purposes
            logStringBuilder.append("\n")
                            .append(thisEvent);
            for (final InvoiceItem item : items) {
                logStringBuilder.append("\n\t")
                                .append(item);
            }
            return items;

        } catch (final CatalogApiException e) {
            throw new InvoiceApiException(e);
        }
    }

    private void updatePerSubscriptionNextNotificationDate(final UUID subscriptionId, final LocalDate nextBillingCycleDate, final List<InvoiceItem> newProposedItems, final BillingMode billingMode,
                                                           final Map<UUID, SubscriptionFutureNotificationDates> perSubscriptionFutureNotificationDates) {

        LocalDate nextNotificationDate = null;
        switch (billingMode) {
            case IN_ADVANCE:
                for (final InvoiceItem item : newProposedItems) {
                    if ((item.getEndDate() != null) &&
                        (item.getAmount() == null ||
                         item.getAmount().compareTo(BigDecimal.ZERO) >= 0)) {
                        if (nextNotificationDate == null) {
                            nextNotificationDate = item.getEndDate();
                        } else {
                            nextNotificationDate = nextNotificationDate.compareTo(item.getEndDate()) > 0 ? nextNotificationDate : item.getEndDate();
                        }
                    }
                }
                break;
            case IN_ARREAR:
                nextNotificationDate = nextBillingCycleDate;
                break;
            default:
                throw new IllegalStateException("Unrecognized billing mode " + billingMode);
        }

        if (nextNotificationDate != null) {
            SubscriptionFutureNotificationDates subscriptionFutureNotificationDates = perSubscriptionFutureNotificationDates.get(subscriptionId);
            if (subscriptionFutureNotificationDates == null) {
                subscriptionFutureNotificationDates = new SubscriptionFutureNotificationDates(billingMode);
                perSubscriptionFutureNotificationDates.put(subscriptionId, subscriptionFutureNotificationDates);
            }
            subscriptionFutureNotificationDates.updateNextRecurringDateIfRequired(nextNotificationDate);

        }
    }

    public RecurringInvoiceItemDataWithNextBillingCycleDate generateInvoiceItemData(final LocalDate startDate, @Nullable final LocalDate endDate,
                                                                                    final LocalDate targetDate,
                                                                                    final int billingCycleDayLocal,
                                                                                    final BillingPeriod billingPeriod,
                                                                                    final BillingMode billingMode) throws InvalidDateSequenceException {
        if (endDate != null && endDate.isBefore(startDate)) {
            throw new InvalidDateSequenceException();
        }
        if (targetDate.isBefore(startDate)) {
            throw new InvalidDateSequenceException();
        }

        final List<RecurringInvoiceItemData> results = new ArrayList<RecurringInvoiceItemData>();

        final BillingIntervalDetail billingIntervalDetail = new BillingIntervalDetail(startDate, endDate, targetDate, billingCycleDayLocal, billingPeriod, billingMode);

        // We are not billing for less than a day
        if (!billingIntervalDetail.hasSomethingToBill()) {
            return new RecurringInvoiceItemDataWithNextBillingCycleDate(results, billingIntervalDetail);
        }
        //
        // If there is an endDate and that endDate is before our first coming firstBillingCycleDate, all we have to do
        // is to charge for that period
        //
        if (endDate != null && !endDate.isAfter(billingIntervalDetail.getFirstBillingCycleDate())) {
            final BigDecimal leadingProRationPeriods = calculateProRationBeforeFirstBillingPeriod(startDate, endDate, billingPeriod);
            final RecurringInvoiceItemData itemData = new RecurringInvoiceItemData(startDate, endDate, leadingProRationPeriods);
            results.add(itemData);
            return new RecurringInvoiceItemDataWithNextBillingCycleDate(results, billingIntervalDetail);
        }

        //
        // Leading proration if
        // i) The first firstBillingCycleDate is strictly after our start date AND
        // ii) The endDate is is not null and is strictly after our firstBillingCycleDate (previous check)
        //
        if (billingIntervalDetail.getFirstBillingCycleDate().isAfter(startDate)) {
            final BigDecimal leadingProRationPeriods = calculateProRationBeforeFirstBillingPeriod(startDate, billingIntervalDetail.getFirstBillingCycleDate(), billingPeriod);
            if (leadingProRationPeriods != null && leadingProRationPeriods.compareTo(BigDecimal.ZERO) > 0) {
                // Not common - add info in the logs for debugging purposes
                final RecurringInvoiceItemData itemData = new RecurringInvoiceItemData(startDate, billingIntervalDetail.getFirstBillingCycleDate(), leadingProRationPeriods);
                log.info("Adding pro-ration: {}", itemData);
                results.add(itemData);
            }
        }

        //
        // Calculate the effectiveEndDate from the firstBillingCycleDate:
        // - If endDate != null and targetDate is after endDate => this is the endDate and will lead to a trailing pro-ration
        // - If not, this is the last billingCycleDate calculation right after the targetDate
        //
        final LocalDate effectiveEndDate = billingIntervalDetail.getEffectiveEndDate();

        //
        // Based on what we calculated previously, code recompute one more time the numberOfWholeBillingPeriods
        //
        final LocalDate lastBillingCycleDate = billingIntervalDetail.getLastBillingCycleDate();
        final int numberOfWholeBillingPeriods = calculateNumberOfWholeBillingPeriods(billingIntervalDetail.getFirstBillingCycleDate(), lastBillingCycleDate, billingPeriod);

        for (int i = 0; i < numberOfWholeBillingPeriods; i++) {
            final LocalDate servicePeriodStartDate;
            if (results.size() > 0) {
                // Make sure the periods align, especially with the pro-ration calculations above
                servicePeriodStartDate = results.get(results.size() - 1).getEndDate();
            } else if (i == 0) {
                // Use the specified start date
                servicePeriodStartDate = startDate;
            } else {
                throw new IllegalStateException("We should at least have one invoice item!");
            }

            // Make sure to align the end date with the BCD
            final LocalDate servicePeriodEndDate = billingIntervalDetail.getFutureBillingDateFor(i + 1);
            results.add(new RecurringInvoiceItemData(servicePeriodStartDate, servicePeriodEndDate, BigDecimal.ONE));
        }

        //
        // Now we check if indeed we need a trailing proration and add that incomplete item
        //
        if (effectiveEndDate.isAfter(lastBillingCycleDate)) {
            final BigDecimal trailingProRationPeriods = calculateProRationAfterLastBillingCycleDate(effectiveEndDate, lastBillingCycleDate, billingPeriod);
            if (trailingProRationPeriods.compareTo(BigDecimal.ZERO) > 0) {
                // Not common - add info in the logs for debugging purposes
                final RecurringInvoiceItemData itemData = new RecurringInvoiceItemData(lastBillingCycleDate, effectiveEndDate, trailingProRationPeriods);
                log.info("Adding trailing pro-ration: {}", itemData);
                results.add(itemData);
            }
        }
        return new RecurringInvoiceItemDataWithNextBillingCycleDate(results, billingIntervalDetail);
    }

    private InvoiceItem generateFixedPriceItem(final UUID invoiceId, final UUID accountId, final BillingEvent thisEvent,
                                               final LocalDate targetDate, final Currency currency, final InternalCallContext internalCallContext) throws InvoiceApiException {
        final LocalDate roundedStartDate = internalCallContext.toLocalDate(thisEvent.getEffectiveDate());
        if (roundedStartDate.isAfter(targetDate)) {
            return null;
        } else {
            final BigDecimal fixedPrice = thisEvent.getFixedPrice();

            if (fixedPrice != null) {
                return new FixedPriceInvoiceItem(invoiceId, accountId, thisEvent.getSubscription().getBundleId(),
                                                 thisEvent.getSubscription().getId(),
                                                 thisEvent.getPlan().getName(), thisEvent.getPlanPhase().getName(),
                                                 roundedStartDate, fixedPrice, currency);
            } else {
                return null;
            }
        }
    }
}<|MERGE_RESOLUTION|>--- conflicted
+++ resolved
@@ -197,8 +197,6 @@
                     } catch (InvalidDateSequenceException e) {
                         throw new InvoiceApiException(ErrorCode.INVOICE_INVALID_DATE_SEQUENCE, startDate, endDate, targetDate);
                     }
-<<<<<<< HEAD
-
                     for (final RecurringInvoiceItemData itemDatum : itemDataWithNextBillingCycleDate.getItemData()) {
 
                         // Stop if there a maxEndDate and we have reached it
@@ -219,21 +217,6 @@
                                                                                                 amount, rate, currency);
                             items.add(recurringItem);
                         }
-=======
-                    final BigDecimal rate = thisEvent.getRecurringPrice();
-                    if (rate != null) {
-                        final BigDecimal amount = itemDatum.getNumberOfCycles().multiply(rate);
-                        final RecurringInvoiceItem recurringItem = new RecurringInvoiceItem(invoiceId,
-                                                                                            accountId,
-                                                                                            thisEvent.getSubscription().getBundleId(),
-                                                                                            thisEvent.getSubscription().getId(),
-                                                                                            thisEvent.getPlan().getName(),
-                                                                                            thisEvent.getPlanPhase().getName(),
-                                                                                            itemDatum.getStartDate(),
-                                                                                            itemDatum.getEndDate(),
-                                                                                            amount, rate, currency);
-                        items.add(recurringItem);
->>>>>>> b8205834
                     }
                     updatePerSubscriptionNextNotificationDate(thisEvent.getSubscription().getId(), itemDataWithNextBillingCycleDate.getNextBillingCycleDate(), items, billingMode,
                                                               perSubscriptionFutureNotificationDate);
