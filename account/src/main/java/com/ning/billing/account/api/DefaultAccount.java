--- conflicted
+++ resolved
@@ -20,9 +20,9 @@
 import java.util.List;
 import java.util.UUID;
 
+import com.google.inject.Inject;
+import com.ning.billing.util.clock.Clock;
 import org.joda.time.DateTime;
-import org.joda.time.DateTimeZone;
-
 import com.ning.billing.catalog.api.Currency;
 import com.ning.billing.util.customfield.CustomizableEntityBase;
 import com.ning.billing.util.tag.DefaultTag;
@@ -46,6 +46,9 @@
     private final DateTime createdDate;
     private final DateTime updatedDate;
 
+    @Inject
+    private Clock clock;
+
     public DefaultAccount(final AccountData data) {
         this(UUID.randomUUID(), data.getExternalKey(), data.getEmail(), data.getName(),
                 data.getFirstNameLength(), data.getPhone(), data.getCurrency(), data.getBillCycleDay(),
@@ -55,15 +58,6 @@
     public DefaultAccount(final UUID id, final AccountData data) {
         this(id, data.getExternalKey(), data.getEmail(), data.getName(),
                 data.getFirstNameLength(), data.getPhone(), data.getCurrency(), data.getBillCycleDay(),
-<<<<<<< HEAD
-                data.getPaymentProviderName(), BigDecimal.ZERO);
-    }
-
-    public DefaultAccount(final UUID id, final String externalKey, final String email,
-                          final String name, final int firstNameLength,
-                          final String phone, final Currency currency, final int billCycleDay, final String paymentProviderName,
-                          final BigDecimal balance) {
-=======
                 data.getPaymentProviderName(), BigDecimal.ZERO, null, null);
     }
 
@@ -80,19 +74,10 @@
         this(id, externalKey, email, name, firstNameLength, phone, currency, billCycleDay, paymentProviderName, balance, null, null);
     }
 
-    public DefaultAccount(UUID id,
-                          String externalKey,
-                          String email,
-                          String name,
-                          int firstNameLength,
-                          String phone,
-                          Currency currency,
-                          int billCycleDay,
-                          String paymentProviderName,
-                          BigDecimal balance,
-                          DateTime createdDate,
-                          DateTime updatedDate) {
->>>>>>> a48ce79c
+    public DefaultAccount(final UUID id, final String externalKey, final String email,
+                          final String name, final int firstNameLength,
+                          final String phone, final Currency currency, final int billCycleDay, final String paymentProviderName,
+                          final BigDecimal balance, final DateTime createdDate, final DateTime updatedDate) {
         super(id);
         this.externalKey = externalKey;
         this.email = email;
@@ -103,8 +88,8 @@
         this.billCycleDay = billCycleDay;
         this.paymentProviderName = paymentProviderName;
         this.balance = balance;
-        this.createdDate = createdDate == null ? new DateTime(DateTimeZone.UTC) : createdDate;
-        this.updatedDate = updatedDate == null ? new DateTime(DateTimeZone.UTC) : updatedDate;
+        this.createdDate = (createdDate == null) ? clock.getUTCNow() : createdDate;
+        this.updatedDate = (updatedDate == null) ? clock.getUTCNow() : updatedDate;
 
         this.tags = new DefaultTagStore(id, getObjectName());
     }
@@ -129,8 +114,29 @@
         return email;
     }
 
-    public DefaultTagStore getTags() {
-        return tags;
+    @Override
+    public int getFirstNameLength() {
+        return firstNameLength;
+    }
+
+    @Override
+    public String getPhone() {
+        return phone;
+    }
+
+    @Override
+    public Currency getCurrency() {
+        return currency;
+    }
+
+    @Override
+    public int getBillCycleDay() {
+        return billCycleDay;
+    }
+
+    @Override
+    public String getPaymentProviderName() {
+        return paymentProviderName;
     }
 
     @Override
@@ -141,31 +147,6 @@
     @Override
     public DateTime getUpdatedDate() {
         return updatedDate;
-    }
-
-    @Override
-    public int getFirstNameLength() {
-        return firstNameLength;
-    }
-
-    @Override
-    public String getPhone() {
-        return phone;
-    }
-
-    @Override
-    public Currency getCurrency() {
-        return currency;
-    }
-
-    @Override
-    public int getBillCycleDay() {
-        return billCycleDay;
-    }
-
-    @Override
-    public String getPaymentProviderName() {
-        return paymentProviderName;
     }
 
     @Override
@@ -220,5 +201,4 @@
     public String toString() {
         return "DefaultAccount [externalKey=" + externalKey + ", email=" + email + ", name=" + name + ", firstNameLength=" + firstNameLength + ", phone=" + phone + ", currency=" + currency + ", billCycleDay=" + billCycleDay + ", paymentProviderName=" + paymentProviderName + ", balance=" + balance + ", tags=" + tags + ", createdDate=" + createdDate + ", updatedDate=" + updatedDate + "]";
     }
-
 }